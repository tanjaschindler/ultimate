--- conflicted
+++ resolved
@@ -1,1019 +1,926 @@
-/*
- * Copyright (C) 2015 Daniel Dietsch (dietsch@informatik.uni-freiburg.de)
- * Copyright (C) 2015 University of Freiburg
- * Copyright (C) 2015 Vincent Langenfeld (langenfv@informatik.uni-freiburg.de)
- *
- * This file is part of the ULTIMATE BuchiProgramProduct plug-in.
- *
- * The ULTIMATE BuchiProgramProduct plug-in is free software: you can redistribute it and/or modify
- * it under the terms of the GNU Lesser General Public License as published
- * by the Free Software Foundation, either version 3 of the License, or
- * (at your option) any later version.
- *
- * The ULTIMATE BuchiProgramProduct plug-in is distributed in the hope that it will be useful,
- * but WITHOUT ANY WARRANTY; without even the implied warranty of
- * MERCHANTABILITY or FITNESS FOR A PARTICULAR PURPOSE.  See the
- * GNU Lesser General Public License for more details.
- *
- * You should have received a copy of the GNU Lesser General Public License
- * along with the ULTIMATE BuchiProgramProduct plug-in. If not, see <http://www.gnu.org/licenses/>.
- *
- * Additional permission under GNU GPL version 3 section 7:
- * If you modify the ULTIMATE BuchiProgramProduct plug-in, or any covered work, by linking
- * or combining it with Eclipse RCP (or a modified version of Eclipse RCP),
- * containing parts covered by the terms of the Eclipse Public License, the
- * licensors of the ULTIMATE BuchiProgramProduct plug-in grant you additional permission
- * to convey the resulting work.
- */
-package de.uni_freiburg.informatik.ultimate.buchiprogramproduct.productgenerator;
-
-import java.util.ArrayList;
-import java.util.Collections;
-import java.util.Deque;
-import java.util.HashMap;
-import java.util.HashSet;
-import java.util.LinkedHashSet;
-import java.util.LinkedList;
-import java.util.List;
-import java.util.Map;
-import java.util.Map.Entry;
-import java.util.Set;
-
-import de.uni_freiburg.informatik.ultimate.automata.nestedword.INestedWordAutomaton;
-import de.uni_freiburg.informatik.ultimate.automata.nestedword.transitions.OutgoingInternalTransition;
-import de.uni_freiburg.informatik.ultimate.boogie.annotation.LTLPropertyCheck;
-import de.uni_freiburg.informatik.ultimate.boogie.ast.AssumeStatement;
-import de.uni_freiburg.informatik.ultimate.boogie.ast.BooleanLiteral;
-import de.uni_freiburg.informatik.ultimate.boogie.ast.Expression;
-import de.uni_freiburg.informatik.ultimate.boogie.ast.Statement;
-import de.uni_freiburg.informatik.ultimate.boogie.output.BoogiePrettyPrinter;
-import de.uni_freiburg.informatik.ultimate.boogie.type.BoogieType;
-import de.uni_freiburg.informatik.ultimate.buchiprogramproduct.Activator;
-import de.uni_freiburg.informatik.ultimate.buchiprogramproduct.ProductBacktranslator;
-import de.uni_freiburg.informatik.ultimate.buchiprogramproduct.optimizeproduct.TransFormulaBuilder;
-import de.uni_freiburg.informatik.ultimate.core.lib.models.annotation.LTLStepAnnotation;
-import de.uni_freiburg.informatik.ultimate.core.model.models.ILocation;
-import de.uni_freiburg.informatik.ultimate.core.model.services.ILogger;
-import de.uni_freiburg.informatik.ultimate.core.model.services.IUltimateServiceProvider;
-import de.uni_freiburg.informatik.ultimate.modelcheckerutils.smt.SmtUtils.SimplicationTechnique;
-import de.uni_freiburg.informatik.ultimate.modelcheckerutils.smt.SmtUtils.XnfConversionTechnique;
-import de.uni_freiburg.informatik.ultimate.plugins.generator.buchiautomizer.annot.BuchiProgramAcceptingStateAnnotation;
-import de.uni_freiburg.informatik.ultimate.plugins.generator.rcfgbuilder.cfg.Call;
-import de.uni_freiburg.informatik.ultimate.plugins.generator.rcfgbuilder.cfg.CodeBlock;
-import de.uni_freiburg.informatik.ultimate.plugins.generator.rcfgbuilder.cfg.CodeBlockFactory;
-import de.uni_freiburg.informatik.ultimate.plugins.generator.rcfgbuilder.cfg.ProgramPoint;
-import de.uni_freiburg.informatik.ultimate.plugins.generator.rcfgbuilder.cfg.RCFGEdge;
-import de.uni_freiburg.informatik.ultimate.plugins.generator.rcfgbuilder.cfg.RCFGNode;
-import de.uni_freiburg.informatik.ultimate.plugins.generator.rcfgbuilder.cfg.Return;
-import de.uni_freiburg.informatik.ultimate.plugins.generator.rcfgbuilder.cfg.RootAnnot;
-import de.uni_freiburg.informatik.ultimate.plugins.generator.rcfgbuilder.cfg.RootEdge;
-import de.uni_freiburg.informatik.ultimate.plugins.generator.rcfgbuilder.cfg.RootNode;
-import de.uni_freiburg.informatik.ultimate.plugins.generator.rcfgbuilder.cfg.StatementSequence;
-import de.uni_freiburg.informatik.ultimate.plugins.generator.rcfgbuilder.cfg.StatementSequence.Origin;
-import de.uni_freiburg.informatik.ultimate.plugins.generator.rcfgbuilder.cfg.Summary;
-import de.uni_freiburg.informatik.ultimate.plugins.generator.rcfgbuilder.util.RCFGEdgeIterator;
-
-/**
- * This class is implementing the Buchi program product, i.e. interleaving a BuchiAutomaton with the CFG.
- *
- * @author dietsch@informatik.uni-freiburg.de
- * @author Langenfeld
- *
- * @see Masterarbeit Langenfeld, "Fairness Modulo Theory: A New Approach to LTL Software Model Checking"
- *
- */
-public final class ProductGenerator {
-
-	private final ILogger mLogger;
-	private final IUltimateServiceProvider mServices;
-	private final ProductBacktranslator mBacktranslator;
-	private final BuchiProgramAcceptingStateAnnotation mAcceptingNodeAnnotation;
-	private final RootNode mRcfgRoot;
-	private final RootNode mProductRoot;
-	private final INestedWordAutomaton<CodeBlock, String> mNWA;
-	private final CodeBlockFactory mCodeblockFactory;
-	private final ProductLocationNameGenerator mNameGenerator;
-
-	private final Set<ProgramPoint> mRCFGLocations;
-	private final Set<ProgramPoint> mRcfgSinks;
-	private final Set<ProgramPoint> mRootSuccessorProgramPoints;
-	private final Set<ProgramPoint> mHelperProductStates;
-	private final Map<String, ProgramPoint> mProductLocations;
-	private final Map<ProgramPoint, List<Call>> mOrigRcfgCallLocs2CallEdges;
-	private final SimplicationTechnique mSimplificationTechnique;
-	private final XnfConversionTechnique mXnfConversionTechnique;
-	private final boolean mEverythingIsAStep;
-
-	public ProductGenerator(final INestedWordAutomaton<CodeBlock, String> nwa, final RootNode rcfg,
-			final LTLPropertyCheck ltlAnnot, final IUltimateServiceProvider services,
-			final ProductBacktranslator backtrans, final SimplicationTechnique simplificationTechnique,
-			final XnfConversionTechnique xnfConversionTechnique) {
-		// services and logger
-		mServices = services;
-		mLogger = mServices.getLoggingService().getLogger(Activator.PLUGIN_ID);
-
-		// save parameters
-		mNWA = nwa;
-		mRcfgRoot = rcfg;
-		mCodeblockFactory = mRcfgRoot.getRootAnnot().getCodeBlockFactory();
-		mBacktranslator = backtrans;
-		mXnfConversionTechnique = xnfConversionTechnique;
-		mSimplificationTechnique = simplificationTechnique;
-
-		// initialize state
-		mRCFGLocations = new HashSet<>();
-		mProductLocations = new HashMap<>();
-		mOrigRcfgCallLocs2CallEdges = new HashMap<>();
-		mRootSuccessorProgramPoints = new HashSet<>();
-		mAcceptingNodeAnnotation = new BuchiProgramAcceptingStateAnnotation();
-		mRcfgSinks = new HashSet<>();
-		mHelperProductStates = new HashSet<>();
-		mNameGenerator = new ProductLocationNameGenerator(nwa);
-
-		mEverythingIsAStep =
-				new RCFGEdgeIterator(mRcfgRoot).asStream().allMatch(a -> LTLStepAnnotation.getAnnotation(a) == null);
-		if (mEverythingIsAStep) {
-			mLogger.info("The program has no step specification, so we assume maximum atomicity");
-		}
-
-		// create the new root node
-		mProductRoot = new RootNode(mRcfgRoot.getPayload().getLocation(), mRcfgRoot.getRootAnnot());
-		// the root annotation has to be updated to be accurate in the new RCFG
-		// * getProgramPoints() will be refilled during calls to
-		// createProgramPoint()
-		mProductRoot.getRootAnnot().getProgramPoints().clear();
-		// * getLoopLocations(), getEntryNodes() and getExitNodes() will be
-		// replaced during calls to
-		// createProgramPoint(), so we just let it be
-
-		// mark the root node with the current LTL property for possible counter
-		// examples
-		ltlAnnot.annotate(mProductRoot);
-
-		// start product generation
-		collectRcfgLocations();
-		createProductStates();
-		createEdges();
-
-		pruneNonProductSinks();
-
-		generateTransFormulas();
-	}
-
-	public RootNode getProductRcfg() {
-		return mProductRoot;
-	}
-
-	/**
-	 * Collect all states that are part of the RCFG into a List.
-	 */
-	private void collectRcfgLocations() {
-		final Set<ProgramPoint> unhandledLocations = new LinkedHashSet<>();
-
-		for (final RCFGEdge p : mRcfgRoot.getOutgoingEdges()) {
-			unhandledLocations.add((ProgramPoint) p.getTarget());
-		}
-
-		// collect all Nodes in the RCFG for the product
-		ProgramPoint currentPoint;
-		while (!unhandledLocations.isEmpty()) {
-			currentPoint = unhandledLocations.iterator().next();
-			unhandledLocations.remove(currentPoint);
-			mRCFGLocations.add(currentPoint);
-			for (final RCFGEdge p : currentPoint.getOutgoingEdges()) {
-				if (!mRCFGLocations.contains(p.getTarget()) && !unhandledLocations.contains(p.getTarget())) {
-					unhandledLocations.add((ProgramPoint) p.getTarget());
-				}
-			}
-			// collect all sinks and add self loops to them
-			if (currentPoint.getOutgoingEdges().isEmpty()) {
-				mRcfgSinks.add(currentPoint);
-				mapNewEdge2OldEdge(mCodeblockFactory.constructStatementSequence(currentPoint, currentPoint,
-						generateNeverClaimAssumeStatement(new BooleanLiteral(null, true))), null);
-			}
-		}
-	}
-
-	/**
-	 * Multiply states and make them available in the dictionary with their new name.
-	 */
-	private void createProductStates() {
-		for (final ProgramPoint origpp : mRCFGLocations) {
-			if (isNonProductNode(origpp)) {
-				final ProgramPoint newPP = createProductProgramPoint(mNameGenerator.generateStateName(origpp), origpp);
-				updateProductStates(newPP, mNameGenerator.generateStateName(origpp));
-				continue;
-			}
-
-			for (final String nwaState : mNWA.getStates()) {
-				final ProgramPoint newPP =
-						createProductProgramPoint(mNameGenerator.generateStateName(origpp, nwaState), origpp);
-				updateProductStates(newPP, mNameGenerator.generateStateName(origpp, nwaState));
-
-				// accepting states are marked with AcceptingNodeAnnotation
-				if (mNWA.isFinal(nwaState)) {
-					mAcceptingNodeAnnotation.annotate(newPP);
-				}
-			}
-		}
-	}
-
-	private void updateProductStates(final ProgramPoint newPP, final String statename) {
-		assert statename.equals(newPP.getPosition());
-		final ProgramPoint rtr = mProductLocations.put(newPP.getPosition(), newPP);
-		if (rtr != null) {
-			throw new AssertionError("The original RCFG had two locations with the same location name");
-		}
-	}
-
-	/**
-	 * Sinks are always product nodes. Nodes belonging to certain procedures may not be product nodes, because we want
-	 * to ignore static initialization.
-	 */
-	private static boolean isNonProductNode(final ProgramPoint loc) {
-		final String procname = loc.getProcedure();
-		return "ULTIMATE.init".equals(procname) || "ULTIMATE.start".equals(procname);
-	}
-
-	/**
-	 * Creates the edges of the Büchi program product in a two-stage algorithm (first, all edges except returns, second
-	 * all returns).
-	 */
-	private void createEdges() {
-		// first, do everything except return edges
-		createAllEdgesExceptReturn();
-
-		// second, handle all return edges
-		createAllReturnEdges();
-	}
-
-	private void createAllReturnEdges() {
-		for (final ProgramPoint origRcfgSourceLoc : mRCFGLocations) {
-			for (final RCFGEdge rcfgEdge : origRcfgSourceLoc.getOutgoingEdges()) {
-				if (!(rcfgEdge instanceof Return)) {
-					// skip all edges that are not return edges
-					continue;
-				}
-				if (mLogger.isDebugEnabled()) {
-					mLogger.debug("Handling return edge from " + rcfgEdge.getSource() + " to " + rcfgEdge.getTarget());
-				}
-
-				final ProgramPoint origRcfgTargetLoc = (ProgramPoint) rcfgEdge.getTarget();
-				final Return returnEdge = (Return) rcfgEdge;
-
-				if (isNonProductNode(origRcfgSourceLoc) && isNonProductNode(origRcfgTargetLoc)) {
-					createReturnEdgesNonProduct(origRcfgSourceLoc, origRcfgTargetLoc, returnEdge);
-				} else if (isNonProductNode(origRcfgSourceLoc)) {
-					createReturnEdgesNonProductToProduct(origRcfgSourceLoc, origRcfgTargetLoc, returnEdge);
-				} else {
-<<<<<<< HEAD
-					//TODO: here false or true
-=======
-					// TODO: here false or true
->>>>>>> 766e9f71
-					createReturnEdgesOther(origRcfgSourceLoc, returnEdge, false);
-				}
-			}
-		}
-	}
-
-	private void createAllEdgesExceptReturn() {
-		for (final ProgramPoint origRcfgSourceLoc : mRCFGLocations) {
-			for (final RCFGEdge rcfgEdge : origRcfgSourceLoc.getOutgoingEdges()) {
-				if (rcfgEdge instanceof Summary && ((Summary) rcfgEdge).calledProcedureHasImplementation()) {
-					// we ignore summaries for which procedures have
-					// implementations
-					continue;
-				}
-
-				if (rcfgEdge instanceof Return) {
-					// we will handle return in a second iteration
-					continue;
-				}
-
-				if (mLogger.isDebugEnabled()) {
-					mLogger.debug("Processing [" + rcfgEdge.hashCode() + "][" + rcfgEdge.getClass().getSimpleName()
-							+ "] " + rcfgEdge.getSource() + " --> " + rcfgEdge.getTarget());
-					mLogger.debug("\t" + rcfgEdge);
-				}
-
-				final ProgramPoint origRcfgTargetLoc = (ProgramPoint) rcfgEdge.getTarget();
-				if (isNonProductNode(origRcfgSourceLoc) && isNonProductNode(origRcfgTargetLoc)) {
-					createEdgesNonProduct(origRcfgSourceLoc, rcfgEdge, origRcfgTargetLoc);
-				} else if (isNonProductNode(origRcfgSourceLoc)) {
-					createEdgeFromNonProductToProduct(origRcfgSourceLoc, rcfgEdge);
-				} else if (isNonProductNode(origRcfgTargetLoc)) {
-					createEdgesFromProductToNonProduct(origRcfgSourceLoc, rcfgEdge, origRcfgTargetLoc);
-				} else {
-					createEdgesProduct(origRcfgSourceLoc, rcfgEdge);
-				}
-			}
-		}
-	}
-
-<<<<<<< HEAD
-	private void createReturnEdgesOther(final ProgramPoint origRcfgSourceLoc, final Return returnEdge, boolean isProgramStep) {
-=======
-	private void createReturnEdgesOther(final ProgramPoint origRcfgSourceLoc, final Return returnEdge,
-			final boolean isProgramStep) {
->>>>>>> 766e9f71
-		for (final String nwaLoc : mNWA.getStates()) {
-			final ProgramPoint productSourceLoc =
-					mProductLocations.get(mNameGenerator.generateStateName(origRcfgSourceLoc, nwaLoc));
-			assert productSourceLoc != null;
-			handleEdgeReturn(productSourceLoc, nwaLoc, returnEdge, isProgramStep);
-		}
-	}
-
-	private void createReturnEdgesNonProductToProduct(final ProgramPoint origRcfgSourceLoc,
-			final ProgramPoint origRcfgTargetLoc, final Return returnEdge) {
-		final ProgramPoint productSourceLoc =
-				mProductLocations.get(mNameGenerator.generateStateName(origRcfgSourceLoc));
-		assert productSourceLoc != null;
-
-		// there must be exactly one corresponding call, as this is
-		// a return for an original call
-		assert mOrigRcfgCallLocs2CallEdges.get(returnEdge.getCallerProgramPoint()).size() == 1;
-
-		for (final String nwaLoc : mNWA.getStates()) {
-<<<<<<< HEAD
-			//TODO: if stepwise than only enter initial states here
-			final ProgramPoint productTargetLoc = mProductLocations
-					.get(mNameGenerator.generateStateName(origRcfgTargetLoc, nwaLoc));
-=======
-			// TODO: if stepwise than only enter initial states here
-			final ProgramPoint productTargetLoc =
-					mProductLocations.get(mNameGenerator.generateStateName(origRcfgTargetLoc, nwaLoc));
->>>>>>> 766e9f71
-			createNewReturnEdge(productSourceLoc, returnEdge, productTargetLoc,
-					mOrigRcfgCallLocs2CallEdges.get(returnEdge.getCallerProgramPoint()).get(0));
-		}
-	}
-
-	private void createReturnEdgesNonProduct(final ProgramPoint origRcfgSourceLoc, final ProgramPoint origRcfgTargetLoc,
-			final Return returnEdge) {
-		// handle all return edges in the non-product part
-		final ProgramPoint productSourceLoc =
-				mProductLocations.get(mNameGenerator.generateStateName(origRcfgSourceLoc));
-		final ProgramPoint productTargetLoc =
-				mProductLocations.get(mNameGenerator.generateStateName(origRcfgTargetLoc));
-
-		assert productSourceLoc != null;
-		assert productTargetLoc != null;
-
-		// there must be exactly one corresponding call, as this is
-		// a return for an original call
-		assert mOrigRcfgCallLocs2CallEdges.get(returnEdge.getCallerProgramPoint()).size() == 1;
-		createNewReturnEdge(productSourceLoc, returnEdge, productTargetLoc,
-				mOrigRcfgCallLocs2CallEdges.get(returnEdge.getCallerProgramPoint()).get(0));
-	}
-
-	private void createEdgesProduct(final ProgramPoint origRcfgSourceLoc, final RCFGEdge rcfgEdge) {
-		final boolean isProgramStep = mEverythingIsAStep || LTLStepAnnotation.getAnnotation(rcfgEdge) != null;
-		// if the source is a product state, we know that the
-		// target is also a product state
-		// this is the normal case
-		for (final String nwaLoc : mNWA.getStates()) {
-<<<<<<< HEAD
-			final ProgramPoint productSourceLoc = mProductLocations
-					.get(mNameGenerator.generateStateName(origRcfgSourceLoc, nwaLoc));
-			addRootEdgeIfNecessary(origRcfgSourceLoc, nwaLoc, productSourceLoc);
-			
-			//TODO: How to find out if an edge is 
-			boolean isProgramStep = true;
-=======
-			final ProgramPoint productSourceLoc =
-					mProductLocations.get(mNameGenerator.generateStateName(origRcfgSourceLoc, nwaLoc));
->>>>>>> 766e9f71
-
-			addRootEdgeIfNecessary(origRcfgSourceLoc, nwaLoc, productSourceLoc);
-			if (rcfgEdge instanceof StatementSequence) {
-				handleEdgeStatementSequence(productSourceLoc, nwaLoc, (StatementSequence) rcfgEdge, isProgramStep);
-			} else if (rcfgEdge instanceof Call) {
-				handleEdgeCall(productSourceLoc, nwaLoc, (Call) rcfgEdge, origRcfgSourceLoc, isProgramStep);
-			} else if (rcfgEdge instanceof Summary) {
-				handleEdgeSummary(productSourceLoc, nwaLoc, (Summary) rcfgEdge);
-			} else {
-				// we encounted an unhandled edge type and have
-				// to abort
-				throw new UnsupportedOperationException("BuchiProgramProduct does not support RCFGEdges of type "
-						+ rcfgEdge.getClass().getSimpleName());
-			}
-		}
-	}
-
-	private void createEdgesFromProductToNonProduct(final ProgramPoint origRcfgSourceLoc, final RCFGEdge origRcfgEdge,
-			final ProgramPoint origRcfgTargetLoc) throws AssertionError {
-		// this case can only occur if we call to a
-		// non-product method to the product part.
-		// therefore, only Call and Summary edges are
-		// allowed
-
-		for (final String nwaLoc : mNWA.getStates()) {
-			final ProgramPoint productSourceLoc =
-					mProductLocations.get(mNameGenerator.generateStateName(origRcfgSourceLoc, nwaLoc));
-			final ProgramPoint productTargetLoc =
-					mProductLocations.get(mNameGenerator.generateStateName(origRcfgTargetLoc));
-
-			addRootEdgeIfNecessary(origRcfgSourceLoc, nwaLoc, productSourceLoc);
-
-			assert productSourceLoc != null;
-			assert productTargetLoc != null;
-
-			if (origRcfgEdge instanceof Call) {
-				createNewCallEdge(origRcfgSourceLoc, productSourceLoc, (Call) origRcfgEdge, productTargetLoc);
-			} else if (origRcfgEdge instanceof Summary) {
-				createNewSummaryEdge(productSourceLoc, (Summary) origRcfgEdge, productTargetLoc);
-			} else {
-				throw new AssertionError("You cannot go from product to non-product parts "
-						+ "without using Call, Return or Summary edges");
-			}
-		}
-	}
-
-	private void createEdgeFromNonProductToProduct(final ProgramPoint origRcfgSourceLoc, final RCFGEdge rcfgEdge)
-			throws AssertionError {
-		// if the source is a non-product state and the target is
-		// part of a real product state, we know that it has to be a
-		// call edge or an edge to a sink state.
-		// if its a call edge, we generate new call edges that link
-		// the non-product state with all product states that are
-		// initial states (because we enter the part were we observe
-		// the property)
-		// if its a edge to a sink state its slightly more
-		// complicated.
-
-		final ProgramPoint productSourceLoc =
-				mProductLocations.get(mNameGenerator.generateStateName(origRcfgSourceLoc));
-		addRootEdgeIfNecessary(origRcfgSourceLoc, null, productSourceLoc);
-		if (rcfgEdge instanceof Call) {
-			handleEdgeCallFromNonProduct(productSourceLoc, (Call) rcfgEdge, origRcfgSourceLoc);
-		} else if (rcfgEdge instanceof Summary) {
-			handleEdgeSummaryFromNonProduct(productSourceLoc, (Summary) rcfgEdge);
-		} else {
-			throw new AssertionError();
-		}
-	}
-
-	private void createEdgesNonProduct(final ProgramPoint origRcfgSourceLoc, final RCFGEdge rcfgEdge,
-			final ProgramPoint origRcfgTargetLoc) throws AssertionError {
-		// if the current node and its target belong to ignored
-		// procedures, just replicate the RCFG
-
-		final ProgramPoint productSourceLoc =
-				mProductLocations.get(mNameGenerator.generateStateName(origRcfgSourceLoc));
-		final ProgramPoint productTargetLoc =
-				mProductLocations.get(mNameGenerator.generateStateName(origRcfgTargetLoc));
-		assert productSourceLoc != null;
-		assert productTargetLoc != null;
-
-		addRootEdgeIfNecessary(origRcfgSourceLoc, null, productSourceLoc);
-
-		if (rcfgEdge instanceof StatementSequence) {
-			createNewStatementSequence(productSourceLoc, (StatementSequence) rcfgEdge, productTargetLoc, null, false);
-		} else if (rcfgEdge instanceof Call) {
-			createNewCallEdge(origRcfgSourceLoc, productSourceLoc, (Call) rcfgEdge, productTargetLoc);
-		} else if (rcfgEdge instanceof Summary) {
-			createNewSummaryEdge(productSourceLoc, (Summary) rcfgEdge, productTargetLoc);
-		} else {
-			throw new AssertionError("Did not expect edge of type " + rcfgEdge.getClass().getSimpleName());
-		}
-	}
-
-	private boolean addRootEdgeIfNecessary(final ProgramPoint origRcfgSourceLoc, final String nwaState,
-			final ProgramPoint productTargetLoc) {
-		if (origRcfgSourceLoc.getIncomingEdges().size() == 1
-				&& origRcfgSourceLoc.getIncomingEdges().get(0) instanceof RootEdge
-				&& (nwaState == null || mNWA.isInitial(nwaState))) {
-			assert productTargetLoc != null;
-			if (!mRootSuccessorProgramPoints.contains(productTargetLoc)) {
-				final RootEdge edge = new RootEdge(mProductRoot, productTargetLoc);
-				if (mLogger.isDebugEnabled()) {
-					mLogger.debug("Created RootEdge (" + mProductRoot + ", " + productTargetLoc + ")");
-				}
-				mapNewEdge2OldEdge(edge, null);
-				mRootSuccessorProgramPoints.add(productTargetLoc);
-			}
-			return true;
-		}
-		return false;
-	}
-
-	private void pruneNonProductSinks() {
-		// all helper states that have edges to non-product states receive a
-		// self-loop that keeps them in the same product state as the LTL NWA
-
-		for (final ProgramPoint helper : mHelperProductStates) {
-			// we only consider helpers that lead from product parts to
-			// non-product parts, and those helpers have only return edges as
-			// incoming edge
-			if (!areAllIncomingEdgesReturn(helper) || !areAllDirectPredecessorsProductNodes(helper)
-					|| !areAllDirectSuccessorsNonProductNodes(helper)) {
-				continue;
-			}
-
-			pruneNonProductSink(helper);
-		}
-	}
-
-	private void pruneNonProductSink(final ProgramPoint helper) {
-		final List<RCFGEdge> outEdges = new ArrayList<>(helper.getOutgoingEdges());
-		final Set<RCFGNode> successors = new HashSet<>(helper.getOutgoingNodes());
-		final Set<RCFGNode> predecessors = new HashSet<>(helper.getIncomingNodes());
-
-		for (final RCFGEdge outgoing : outEdges) {
-			// remove all outgoing edges
-			outgoing.disconnectSource();
-			outgoing.disconnectTarget();
-		}
-
-		// remove the targets and all the nodes that can be reached from the
-		// target
-		for (final RCFGNode successor : successors) {
-			removeProductProgramPointAndSuccessors((ProgramPoint) successor);
-		}
-
-<<<<<<< HEAD
-			// determine what kind of loop has to be added to this state based
-			// on the LTL NWA state of the predecessor
-			boolean added = false;
-			for (final String nwaState : mNWA.getStates()) {
-				for (final RCFGNode node : predecessors) {
-					final ProgramPoint predecessor = (ProgramPoint) node;
-					if (predecessor.getPosition().endsWith(nwaState)) {
-						// ok, the predecessor is from this node; now we add
-						// self
-						// loops to the helper state that keep us in this NWA
-						// state
-
-						for (final OutgoingInternalTransition<CodeBlock, String> autTrans : mNWA
-								.internalSuccessors(nwaState)) {
-							if (autTrans.getSucc().equals(nwaState)) {
-								//TODO: here false or true
-								createNewStatementSequence(helper, seq, helper, autTrans.getLetter(),false);
-								added = true;
-							}
-						}
-
-						if (mNWA.isFinal(nwaState)) {
-							// and if the nwa state is accepting, this state
-							// will
-							// also be accepting
-							mAcceptingNodeAnnotation.annotate(helper);
-						}
-=======
-		// we add a self loop that will be used later
-		final StatementSequence seq = mCodeblockFactory.constructStatementSequence(helper, helper,
-				generateNeverClaimAssumeStatement(new BooleanLiteral(null, BoogieType.TYPE_BOOL, true)));
-		mapNewEdge2OldEdge(seq, null);
-
-		// determine what kind of loop has to be added to this state based
-		// on the LTL NWA state of the predecessor
-		boolean added = false;
-		for (final String nwaState : mNWA.getStates()) {
-			for (final RCFGNode node : predecessors) {
-				final ProgramPoint predecessor = (ProgramPoint) node;
-				if (!predecessor.getPosition().endsWith(nwaState)) {
-					continue;
-				}
-
-				// ok, the predecessor is from this node; now we add self loops to the helper state that keep us
-				// in this NWA state
-				for (final OutgoingInternalTransition<CodeBlock, String> autTrans : mNWA.internalSuccessors(nwaState)) {
-					if (autTrans.getSucc().equals(nwaState)) {
-						// TODO: here false or true
-						createNewStatementSequence(helper, seq, helper, autTrans.getLetter(), false);
-						added = true;
->>>>>>> 766e9f71
-					}
-				}
-
-				if (mNWA.isFinal(nwaState)) {
-					// and if the nwa state is accepting, this state will also be accepting
-					mAcceptingNodeAnnotation.annotate(helper);
-				}
-			}
-		}
-		// hacky shit: the ss is now useless; we remove it
-		if (added) {
-			seq.disconnectSource();
-			seq.disconnectTarget();
-		}
-	}
-
-	private static boolean areAllIncomingEdgesReturn(final ProgramPoint helper) {
-		for (final RCFGEdge edge : helper.getIncomingEdges()) {
-			if (!(edge instanceof Return)) {
-				return false;
-			}
-		}
-		return true;
-	}
-
-	private static boolean areAllDirectPredecessorsProductNodes(final ProgramPoint helper) {
-		for (final RCFGNode node : helper.getIncomingNodes()) {
-			final ProgramPoint pre = (ProgramPoint) node;
-			if (isNonProductNode(pre)) {
-				return false;
-			}
-		}
-		return true;
-	}
-
-	private static boolean areAllDirectSuccessorsNonProductNodes(final ProgramPoint helper) {
-		for (final RCFGNode node : helper.getOutgoingNodes()) {
-			final ProgramPoint successor = (ProgramPoint) node;
-			if (!isNonProductNode(successor)) {
-				return false;
-			}
-		}
-		return true;
-	}
-
-	private void removeProductProgramPointAndSuccessors(final ProgramPoint successor) {
-		// removes the given product program point and all successors
-
-		// first, collect all points that should be removed
-		final Set<ProgramPoint> toRemove = new HashSet<>();
-		final Deque<ProgramPoint> work = new LinkedList<>();
-		work.add(successor);
-		while (!work.isEmpty()) {
-			final ProgramPoint current = work.removeFirst();
-			if (toRemove.contains(current)) {
-				continue;
-			}
-			toRemove.add(current);
-
-			for (final RCFGEdge succ : current.getOutgoingEdges()) {
-				work.addFirst((ProgramPoint) succ.getTarget());
-			}
-		}
-
-		final RootAnnot rootAnnot = mProductRoot.getRootAnnot();
-		for (final ProgramPoint current : toRemove) {
-			final String name = current.getPosition();
-			// update annotations
-
-			final Map<String, ProgramPoint> prog2programPoints =
-					rootAnnot.getProgramPoints().get(current.getProcedure());
-			if (prog2programPoints != null) {
-				prog2programPoints.remove(name);
-			}
-
-			rootAnnot.getLoopLocations().remove(current);
-
-			final ProgramPoint entry = rootAnnot.getEntryNodes().get(current.getProcedure());
-			if (current.equals(entry)) {
-				rootAnnot.getEntryNodes().remove(current.getProcedure());
-			}
-
-			final ProgramPoint exit = rootAnnot.getExitNodes().get(current.getProcedure());
-			if (current.equals(exit)) {
-				rootAnnot.getExitNodes().remove(current);
-			}
-
-			if (ProductLocationNameGenerator.isHelperState(current)) {
-				mHelperProductStates.remove(current);
-			}
-		}
-	}
-
-	private void generateTransFormulas() {
-		final TransFormulaBuilder tfb =
-				new TransFormulaBuilder(mProductRoot, mServices, mSimplificationTechnique, mXnfConversionTechnique);
-
-		final Set<Entry<String, Map<String, ProgramPoint>>> programPoints =
-				mProductRoot.getRootAnnot().getProgramPoints().entrySet();
-		for (final Entry<String, Map<String, ProgramPoint>> pairs : programPoints) {
-			for (final Entry<String, ProgramPoint> loc : pairs.getValue().entrySet()) {
-				for (final RCFGEdge edge : loc.getValue().getOutgoingEdges()) {
-					generateTransformula(tfb, pairs.getKey(), edge);
-				}
-			}
-		}
-	}
-
-<<<<<<< HEAD
-	private void handleEdgeStatementSequence(final ProgramPoint productLoc, final String nwaLoc, final StatementSequence rcfgEdge, boolean isProgramStep) {
-		ProgramPoint targetpp;
-		for (final OutgoingInternalTransition<CodeBlock, String> autTrans : mNWA.internalSuccessors(nwaLoc)) {
-			//add no edges if this is not a program step or not the program flow
-			if (!isProgramStep && autTrans.getSucc() != nwaLoc) continue;
-=======
-	private static void generateTransformula(final TransFormulaBuilder tfb, final String procId, final RCFGEdge edge) {
-		if (edge instanceof StatementSequence || edge instanceof Summary) {
-			tfb.addTransFormula((CodeBlock) edge, procId);
-		}
-	}
-
-	private void handleEdgeStatementSequence(final ProgramPoint productLoc, final String nwaLoc,
-			final StatementSequence rcfgEdge, final boolean isProgramStep) {
-		ProgramPoint targetpp;
-		for (final OutgoingInternalTransition<CodeBlock, String> autTrans : mNWA.internalSuccessors(nwaLoc)) {
-			// add no edges if this is not a program step or not the program flow
-			if (!isProgramStep && !autTrans.getSucc().equals(nwaLoc)) {
-				continue;
-			}
->>>>>>> 766e9f71
-			targetpp = mProductLocations
-					.get(mNameGenerator.generateStateName((ProgramPoint) rcfgEdge.getTarget(), autTrans.getSucc()));
-			// append statements of rcfg and ltl
-			createNewStatementSequence(productLoc, rcfgEdge, targetpp, autTrans.getLetter(), isProgramStep);
-		}
-	}
-
-<<<<<<< HEAD
-	private void handleEdgeReturn(final ProgramPoint productLoc, final String nwaLoc, final Return returnEdge, boolean isProgramStep) {
-=======
-	private void handleEdgeReturn(final ProgramPoint productLoc, final String nwaLoc, final Return returnEdge,
-			final boolean isProgramStep) {
->>>>>>> 766e9f71
-		// The calls used for the returns are dummy calls,
-		// that have nothing common with the original
-		// call except the caller location, that has to be
-		// popped from the stack.
-		// The target pp and call statement are never used
-		// and therefore left blank
-
-		// for all possible call origins: CallPP x LTLStates
-		// be able to return to the helper state
-		final ProgramPoint caller = returnEdge.getCallerProgramPoint();
-
-		assert caller != null;
-		assert mOrigRcfgCallLocs2CallEdges != null;
-
-		if (mOrigRcfgCallLocs2CallEdges.get(caller) == null) {
-			// this seems to be a pathological case; we inspect it closer, but
-			// we do not add a return edge!
-			final Call correspondingCall = returnEdge.getCorrespondingCall();
-			mLogger.warn("Ignoring return edge from " + returnEdge.getSource() + " to " + returnEdge.getTarget()
-					+ " (Corresponding call: " + correspondingCall + " from " + correspondingCall.getSource() + ")");
-
-			return;
-		}
-
-		final ProgramPoint origRcfgTargetLoc = (ProgramPoint) returnEdge.getTarget();
-		final String helperName = mNameGenerator.generateHelperStateName(origRcfgTargetLoc.getPosition());
-		final ProgramPoint helper = createProductProgramPoint(helperName, origRcfgTargetLoc);
-
-		for (final Call call : mOrigRcfgCallLocs2CallEdges.get(caller)) {
-			createNewReturnEdge(productLoc, returnEdge, helper, call);
-		}
-
-		// From the helpernode, the original call target is
-		// connected with a new
-		// edge with the fitting assumption of the call. The
-		// edge is calculated
-		// like any other edge in the graph.
-		for (final OutgoingInternalTransition<CodeBlock, String> autTrans : mNWA.internalSuccessors(nwaLoc)) {
-<<<<<<< HEAD
-			if (!isProgramStep && autTrans.getSucc() != nwaLoc) continue;
-			ProgramPoint targetpp = mProductLocations
-					.get(mNameGenerator.generateStateName(origRcfgTargetLoc, autTrans.getSucc()));
-=======
-			if (!isProgramStep && !autTrans.getSucc().equals(nwaLoc)) {
-				continue;
-			}
-			ProgramPoint targetpp =
-					mProductLocations.get(mNameGenerator.generateStateName(origRcfgTargetLoc, autTrans.getSucc()));
->>>>>>> 766e9f71
-			if (targetpp == null) {
-				// returns may connect with multiple edges to a single state
-				// that is part of the non-product states
-				targetpp = mProductLocations.get(mNameGenerator.generateStateName(origRcfgTargetLoc));
-			}
-			createNewStatementSequence(helper, null, targetpp, autTrans.getLetter(), isProgramStep);
-		}
-	}
-
-	private void handleEdgeSummary(final ProgramPoint productSourceLoc, final String nwaLoc, final Summary summary) {
-		// the summary edge in the original program should be concatenated with
-		// each outgoing letter of the NWA and the resulting edges should be
-		// inserted in the new NWA (happens automatically during construction)
-
-		final TransFormulaBuilder tfb =
-				new TransFormulaBuilder(mProductRoot, mServices, mSimplificationTechnique, mXnfConversionTechnique);
-
-		ProgramPoint targetpp;
-		for (final OutgoingInternalTransition<CodeBlock, String> autTrans : mNWA.internalSuccessors(nwaLoc)) {
-			targetpp = mProductLocations
-					.get(mNameGenerator.generateStateName((ProgramPoint) summary.getTarget(), autTrans.getSucc()));
-			final List<CodeBlock> sumAndSs = new ArrayList<>();
-			final StatementSequence seq = mCodeblockFactory.constructStatementSequence(productSourceLoc, targetpp,
-					checkLetter(autTrans.getLetter()), Origin.IMPLEMENTATION);
-
-			tfb.addTransFormula(seq, ((ProgramPoint) summary.getSource()).getProcedure());
-
-			sumAndSs.add(createNewSummaryEdge(productSourceLoc, summary, targetpp));
-			sumAndSs.add(seq);
-
-			mCodeblockFactory.constructSequentialComposition(productSourceLoc, targetpp, true, true, sumAndSs,
-					mXnfConversionTechnique, mSimplificationTechnique);
-		}
-	}
-
-	private void handleEdgeSummaryFromNonProduct(final ProgramPoint productSourceLoc, final Summary rcfgEdge) {
-		final ProgramPoint origRcfgTargetLoc = (ProgramPoint) rcfgEdge.getTarget();
-		for (final String initialNWAState : mNWA.getInitialStates()) {
-			final ProgramPoint productTargetLoc =
-					mProductLocations.get(mNameGenerator.generateStateName(origRcfgTargetLoc, initialNWAState));
-			createNewSummaryEdge(productSourceLoc, rcfgEdge, productTargetLoc);
-		}
-
-	}
-
-<<<<<<< HEAD
-	private void handleEdgeCall(final ProgramPoint productSourceLoc, final String nwaSourceState, final Call origRcfgEdge,
-			final ProgramPoint origRcfgSourceLoc, boolean isProgramStep) {
-=======
-	private void handleEdgeCall(final ProgramPoint productSourceLoc, final String nwaSourceState,
-			final Call origRcfgEdge, final ProgramPoint origRcfgSourceLoc, final boolean isProgramStep) {
->>>>>>> 766e9f71
-
-		final String helperName = mNameGenerator.generateHelperStateName(productSourceLoc.getPosition());
-		final ProgramPoint origRcfgTargetLoc = (ProgramPoint) origRcfgEdge.getTarget();
-		final ProgramPoint helper = createProductProgramPoint(helperName, origRcfgTargetLoc);
-
-		createNewCallEdge(origRcfgSourceLoc, productSourceLoc, origRcfgEdge, helper);
-
-		// From the helpernode, the original call target is
-		// connected with a new
-		// edge with the fitting assumption of the call. The
-		// edge is calculated
-		// like any other edge in the graph.
-		for (final OutgoingInternalTransition<CodeBlock, String> autTrans : mNWA.internalSuccessors(nwaSourceState)) {
-<<<<<<< HEAD
-			final ProgramPoint targetpp = mProductLocations
-					.get(mNameGenerator.generateStateName(origRcfgTargetLoc, autTrans.getSucc()));
-			//if the transition would lead into another BA state and is no program step continue
-			if(!isProgramStep && autTrans.getSucc() != nwaSourceState) continue;
-=======
-			final ProgramPoint targetpp =
-					mProductLocations.get(mNameGenerator.generateStateName(origRcfgTargetLoc, autTrans.getSucc()));
-			// if the transition would lead into another BA state and is no program step continue
-			if (!isProgramStep && !autTrans.getSucc().equals(nwaSourceState)) {
-				continue;
-			}
->>>>>>> 766e9f71
-			createNewStatementSequence(helper, null, targetpp, autTrans.getLetter(), isProgramStep);
-		}
-	}
-
-	private void handleEdgeCallFromNonProduct(final ProgramPoint productSourceLoc, final Call origRcfgEdge,
-			final ProgramPoint origRcfgSourceLoc) {
-		final ProgramPoint origRcfgTargetLoc = (ProgramPoint) origRcfgEdge.getTarget();
-		for (final String initialNWAState : mNWA.getInitialStates()) {
-			final ProgramPoint productTargetLoc =
-					mProductLocations.get(mNameGenerator.generateStateName(origRcfgTargetLoc, initialNWAState));
-			createNewCallEdge(origRcfgSourceLoc, productSourceLoc, origRcfgEdge, productTargetLoc);
-		}
-	}
-
-	private Summary createNewSummaryEdge(final ProgramPoint productSourceLoc, final Summary origSummary,
-			final ProgramPoint productTargetLoc) {
-		assert productSourceLoc != null;
-		assert productTargetLoc != null;
-		final Summary sum = mCodeblockFactory.constructSummary(productSourceLoc, productTargetLoc,
-				origSummary.getCallStatement(), false);
-		sum.setTransitionFormula(origSummary.getTransitionFormula());
-
-		if (mLogger.isDebugEnabled()) {
-			mLogger.debug("Created summary edge (" + productSourceLoc + ", " + productTargetLoc + ") for call "
-					+ BoogiePrettyPrinter.print(origSummary.getCallStatement()));
-		}
-		return sum;
-	}
-
-	private Return createNewReturnEdge(final ProgramPoint productSourceLoc, final Return origRcfgEdge,
-			final ProgramPoint productTargetLoc, final Call correspondingCall) {
-		assert productSourceLoc != null;
-		assert productTargetLoc != null;
-		final Return returnEdge =
-				mCodeblockFactory.constructReturn(productSourceLoc, productTargetLoc, correspondingCall);
-		returnEdge.setTransitionFormula(origRcfgEdge.getTransitionFormula());
-		if (mLogger.isDebugEnabled()) {
-			mLogger.debug("Created return edge (" + productSourceLoc + ", " + productTargetLoc + ") for call from "
-					+ correspondingCall.getSource());
-		}
-		mapNewEdge2OldEdge(returnEdge, origRcfgEdge);
-		return returnEdge;
-	}
-
-	private Call createNewCallEdge(final ProgramPoint origRcfgSourceLoc, final ProgramPoint productSourceLoc,
-			final Call origRcfgEdge, final ProgramPoint productTargetLoc) {
-		assert productSourceLoc != null;
-		assert productTargetLoc != null;
-		final Call call =
-				mCodeblockFactory.constructCall(productSourceLoc, productTargetLoc, origRcfgEdge.getCallStatement());
-		call.setTransitionFormula(origRcfgEdge.getTransitionFormula());
-		mapNewEdge2OldEdge(call, origRcfgEdge);
-
-		// store all call edges in hashmap for the handling of return edges
-		// later on
-		List<Call> calls = mOrigRcfgCallLocs2CallEdges.get(origRcfgSourceLoc);
-		if (calls == null) {
-			calls = new ArrayList<>();
-			mOrigRcfgCallLocs2CallEdges.put(origRcfgSourceLoc, calls);
-		}
-		if (mLogger.isDebugEnabled()) {
-			mLogger.debug("Adding call to " + call + " for " + productSourceLoc + ", " + productTargetLoc + " under "
-					+ origRcfgSourceLoc);
-		}
-		calls.add(call);
-
-		return call;
-	}
-
-	private ProgramPoint createProductProgramPoint(final String stateName, final ProgramPoint originalState) {
-		final ProgramPoint rtr =
-				new ProgramPoint(stateName, originalState.getProcedure(), false, originalState.getBoogieASTNode());
-
-		// update annotations
-		final RootAnnot rootAnnot = mProductRoot.getRootAnnot();
-		Map<String, ProgramPoint> prog2programPoints = rootAnnot.getProgramPoints().get(originalState.getProcedure());
-		if (prog2programPoints == null) {
-			prog2programPoints = new HashMap<>();
-			rootAnnot.getProgramPoints().put(originalState.getProcedure(), prog2programPoints);
-		}
-		prog2programPoints.put(stateName, rtr);
-
-		final ILocation currentLoopLoc = mProductRoot.getRootAnnot().getLoopLocations().remove(originalState);
-		if (currentLoopLoc != null) {
-			rootAnnot.getLoopLocations().put(rtr, currentLoopLoc);
-		}
-
-		// TODO: It may happen that we have multiple entry points because of the
-		// products; but we can currently only represent one. Do we need to do
-		// something about that?
-
-		final ProgramPoint entry = rootAnnot.getEntryNodes().get(originalState.getProcedure());
-		if (entry != null) {
-			rootAnnot.getEntryNodes().put(originalState.getProcedure(), rtr);
-		}
-
-		final ProgramPoint exit = rootAnnot.getExitNodes().get(originalState.getProcedure());
-		if (exit != null) {
-			rootAnnot.getExitNodes().put(originalState.getProcedure(), rtr);
-		}
-
-		if (ProductLocationNameGenerator.isHelperState(rtr)) {
-			mHelperProductStates.add(rtr);
-		}
-
-		return rtr;
-	}
-
-<<<<<<< HEAD
-	private StatementSequence createNewStatementSequence(final ProgramPoint currentpp, final StatementSequence originalSS,
-			final ProgramPoint targetpp, final CodeBlock letter, boolean isProgramStep) {
-		final List<Statement> stmts = new ArrayList<Statement>();
-		if (originalSS != null) {
-			stmts.addAll(originalSS.getStatements());
-		}
-		if(isProgramStep){
-=======
-	private StatementSequence createNewStatementSequence(final ProgramPoint currentpp,
-			final StatementSequence originalSS, final ProgramPoint targetpp, final CodeBlock letter,
-			final boolean isProgramStep) {
-		final List<Statement> stmts = new ArrayList<>();
-		if (originalSS != null) {
-			stmts.addAll(originalSS.getStatements());
-		}
-		if (isProgramStep) {
->>>>>>> 766e9f71
-			stmts.addAll(checkLetter(letter));
-		}
-		// create the edge
-		StatementSequence newSS;
-		assert currentpp != null;
-		assert targetpp != null;
-		if (originalSS == null) {
-			newSS = mCodeblockFactory.constructStatementSequence(currentpp, targetpp, stmts, Origin.IMPLEMENTATION);
-		} else {
-			newSS = mCodeblockFactory.constructStatementSequence(currentpp, targetpp, stmts, originalSS.getOrigin());
-		}
-
-		mapNewEdge2OldEdge(newSS, originalSS);
-		return newSS;
-	}
-
-	private static List<Statement> checkLetter(final CodeBlock letter) {
-		if (letter == null) {
-			return Collections.emptyList();
-		}
-		if (letter instanceof StatementSequence) {
-			final StatementSequence autTransStmts = (StatementSequence) letter;
-			return autTransStmts.getStatements();
-		}
-		throw new UnsupportedOperationException(
-				"Letter has to be a statement sequence, but is " + letter.getClass().getSimpleName());
-	}
-
-	private void mapNewEdge2OldEdge(final RCFGEdge newEdge, final RCFGEdge originalEdge) {
-		mBacktranslator.mapEdges(newEdge, originalEdge);
-	}
-
-	private static AssumeStatement generateNeverClaimAssumeStatement(final Expression expr) {
-		return new AssumeStatement(null, expr);
-	}
-}
+/*
+ * Copyright (C) 2015 Daniel Dietsch (dietsch@informatik.uni-freiburg.de)
+ * Copyright (C) 2015 University of Freiburg
+ * Copyright (C) 2015 Vincent Langenfeld (langenfv@informatik.uni-freiburg.de)
+ *
+ * This file is part of the ULTIMATE BuchiProgramProduct plug-in.
+ *
+ * The ULTIMATE BuchiProgramProduct plug-in is free software: you can redistribute it and/or modify
+ * it under the terms of the GNU Lesser General Public License as published
+ * by the Free Software Foundation, either version 3 of the License, or
+ * (at your option) any later version.
+ *
+ * The ULTIMATE BuchiProgramProduct plug-in is distributed in the hope that it will be useful,
+ * but WITHOUT ANY WARRANTY; without even the implied warranty of
+ * MERCHANTABILITY or FITNESS FOR A PARTICULAR PURPOSE.  See the
+ * GNU Lesser General Public License for more details.
+ *
+ * You should have received a copy of the GNU Lesser General Public License
+ * along with the ULTIMATE BuchiProgramProduct plug-in. If not, see <http://www.gnu.org/licenses/>.
+ *
+ * Additional permission under GNU GPL version 3 section 7:
+ * If you modify the ULTIMATE BuchiProgramProduct plug-in, or any covered work, by linking
+ * or combining it with Eclipse RCP (or a modified version of Eclipse RCP),
+ * containing parts covered by the terms of the Eclipse Public License, the
+ * licensors of the ULTIMATE BuchiProgramProduct plug-in grant you additional permission
+ * to convey the resulting work.
+ */
+package de.uni_freiburg.informatik.ultimate.buchiprogramproduct.productgenerator;
+
+import java.util.ArrayList;
+import java.util.Collections;
+import java.util.Deque;
+import java.util.HashMap;
+import java.util.HashSet;
+import java.util.LinkedHashSet;
+import java.util.LinkedList;
+import java.util.List;
+import java.util.Map;
+import java.util.Map.Entry;
+import java.util.Set;
+
+import de.uni_freiburg.informatik.ultimate.automata.nestedword.INestedWordAutomaton;
+import de.uni_freiburg.informatik.ultimate.automata.nestedword.transitions.OutgoingInternalTransition;
+import de.uni_freiburg.informatik.ultimate.boogie.annotation.LTLPropertyCheck;
+import de.uni_freiburg.informatik.ultimate.boogie.ast.AssumeStatement;
+import de.uni_freiburg.informatik.ultimate.boogie.ast.BooleanLiteral;
+import de.uni_freiburg.informatik.ultimate.boogie.ast.Expression;
+import de.uni_freiburg.informatik.ultimate.boogie.ast.Statement;
+import de.uni_freiburg.informatik.ultimate.boogie.output.BoogiePrettyPrinter;
+import de.uni_freiburg.informatik.ultimate.boogie.type.BoogieType;
+import de.uni_freiburg.informatik.ultimate.buchiprogramproduct.Activator;
+import de.uni_freiburg.informatik.ultimate.buchiprogramproduct.ProductBacktranslator;
+import de.uni_freiburg.informatik.ultimate.buchiprogramproduct.optimizeproduct.TransFormulaBuilder;
+import de.uni_freiburg.informatik.ultimate.core.lib.models.annotation.LTLStepAnnotation;
+import de.uni_freiburg.informatik.ultimate.core.model.models.ILocation;
+import de.uni_freiburg.informatik.ultimate.core.model.services.ILogger;
+import de.uni_freiburg.informatik.ultimate.core.model.services.IUltimateServiceProvider;
+import de.uni_freiburg.informatik.ultimate.modelcheckerutils.smt.SmtUtils.SimplicationTechnique;
+import de.uni_freiburg.informatik.ultimate.modelcheckerutils.smt.SmtUtils.XnfConversionTechnique;
+import de.uni_freiburg.informatik.ultimate.plugins.generator.buchiautomizer.annot.BuchiProgramAcceptingStateAnnotation;
+import de.uni_freiburg.informatik.ultimate.plugins.generator.rcfgbuilder.cfg.Call;
+import de.uni_freiburg.informatik.ultimate.plugins.generator.rcfgbuilder.cfg.CodeBlock;
+import de.uni_freiburg.informatik.ultimate.plugins.generator.rcfgbuilder.cfg.CodeBlockFactory;
+import de.uni_freiburg.informatik.ultimate.plugins.generator.rcfgbuilder.cfg.ProgramPoint;
+import de.uni_freiburg.informatik.ultimate.plugins.generator.rcfgbuilder.cfg.RCFGEdge;
+import de.uni_freiburg.informatik.ultimate.plugins.generator.rcfgbuilder.cfg.RCFGNode;
+import de.uni_freiburg.informatik.ultimate.plugins.generator.rcfgbuilder.cfg.Return;
+import de.uni_freiburg.informatik.ultimate.plugins.generator.rcfgbuilder.cfg.RootAnnot;
+import de.uni_freiburg.informatik.ultimate.plugins.generator.rcfgbuilder.cfg.RootEdge;
+import de.uni_freiburg.informatik.ultimate.plugins.generator.rcfgbuilder.cfg.RootNode;
+import de.uni_freiburg.informatik.ultimate.plugins.generator.rcfgbuilder.cfg.StatementSequence;
+import de.uni_freiburg.informatik.ultimate.plugins.generator.rcfgbuilder.cfg.StatementSequence.Origin;
+import de.uni_freiburg.informatik.ultimate.plugins.generator.rcfgbuilder.cfg.Summary;
+import de.uni_freiburg.informatik.ultimate.plugins.generator.rcfgbuilder.util.RCFGEdgeIterator;
+
+/**
+ * This class is implementing the Buchi program product, i.e. interleaving a BuchiAutomaton with the CFG.
+ *
+ * @author dietsch@informatik.uni-freiburg.de
+ * @author Langenfeld
+ *
+ * @see Masterarbeit Langenfeld, "Fairness Modulo Theory: A New Approach to LTL Software Model Checking"
+ *
+ */
+public final class ProductGenerator {
+
+	private final ILogger mLogger;
+	private final IUltimateServiceProvider mServices;
+	private final ProductBacktranslator mBacktranslator;
+	private final BuchiProgramAcceptingStateAnnotation mAcceptingNodeAnnotation;
+	private final RootNode mRcfgRoot;
+	private final RootNode mProductRoot;
+	private final INestedWordAutomaton<CodeBlock, String> mNWA;
+	private final CodeBlockFactory mCodeblockFactory;
+	private final ProductLocationNameGenerator mNameGenerator;
+
+	private final Set<ProgramPoint> mRCFGLocations;
+	private final Set<ProgramPoint> mRcfgSinks;
+	private final Set<ProgramPoint> mRootSuccessorProgramPoints;
+	private final Set<ProgramPoint> mHelperProductStates;
+	private final Map<String, ProgramPoint> mProductLocations;
+	private final Map<ProgramPoint, List<Call>> mOrigRcfgCallLocs2CallEdges;
+	private final SimplicationTechnique mSimplificationTechnique;
+	private final XnfConversionTechnique mXnfConversionTechnique;
+	private final boolean mEverythingIsAStep;
+
+	public ProductGenerator(final INestedWordAutomaton<CodeBlock, String> nwa, final RootNode rcfg,
+			final LTLPropertyCheck ltlAnnot, final IUltimateServiceProvider services,
+			final ProductBacktranslator backtrans, final SimplicationTechnique simplificationTechnique,
+			final XnfConversionTechnique xnfConversionTechnique) {
+		// services and logger
+		mServices = services;
+		mLogger = mServices.getLoggingService().getLogger(Activator.PLUGIN_ID);
+
+		// save parameters
+		mNWA = nwa;
+		mRcfgRoot = rcfg;
+		mCodeblockFactory = mRcfgRoot.getRootAnnot().getCodeBlockFactory();
+		mBacktranslator = backtrans;
+		mXnfConversionTechnique = xnfConversionTechnique;
+		mSimplificationTechnique = simplificationTechnique;
+
+		// initialize state
+		mRCFGLocations = new HashSet<>();
+		mProductLocations = new HashMap<>();
+		mOrigRcfgCallLocs2CallEdges = new HashMap<>();
+		mRootSuccessorProgramPoints = new HashSet<>();
+		mAcceptingNodeAnnotation = new BuchiProgramAcceptingStateAnnotation();
+		mRcfgSinks = new HashSet<>();
+		mHelperProductStates = new HashSet<>();
+		mNameGenerator = new ProductLocationNameGenerator(nwa);
+
+		mEverythingIsAStep =
+				new RCFGEdgeIterator(mRcfgRoot).asStream().allMatch(a -> LTLStepAnnotation.getAnnotation(a) == null);
+		if (mEverythingIsAStep) {
+			mLogger.info("The program has no step specification, so we assume maximum atomicity");
+		}
+
+		// create the new root node
+		mProductRoot = new RootNode(mRcfgRoot.getPayload().getLocation(), mRcfgRoot.getRootAnnot());
+		// the root annotation has to be updated to be accurate in the new RCFG
+		// * getProgramPoints() will be refilled during calls to
+		// createProgramPoint()
+		mProductRoot.getRootAnnot().getProgramPoints().clear();
+		// * getLoopLocations(), getEntryNodes() and getExitNodes() will be
+		// replaced during calls to
+		// createProgramPoint(), so we just let it be
+
+		// mark the root node with the current LTL property for possible counter
+		// examples
+		ltlAnnot.annotate(mProductRoot);
+
+		// start product generation
+		collectRcfgLocations();
+		createProductStates();
+		createEdges();
+
+		pruneNonProductSinks();
+
+		generateTransFormulas();
+	}
+
+	public RootNode getProductRcfg() {
+		return mProductRoot;
+	}
+
+	/**
+	 * Collect all states that are part of the RCFG into a List.
+	 */
+	private void collectRcfgLocations() {
+		final Set<ProgramPoint> unhandledLocations = new LinkedHashSet<>();
+
+		for (final RCFGEdge p : mRcfgRoot.getOutgoingEdges()) {
+			unhandledLocations.add((ProgramPoint) p.getTarget());
+		}
+
+		// collect all Nodes in the RCFG for the product
+		ProgramPoint currentPoint;
+		while (!unhandledLocations.isEmpty()) {
+			currentPoint = unhandledLocations.iterator().next();
+			unhandledLocations.remove(currentPoint);
+			mRCFGLocations.add(currentPoint);
+			for (final RCFGEdge p : currentPoint.getOutgoingEdges()) {
+				if (!mRCFGLocations.contains(p.getTarget()) && !unhandledLocations.contains(p.getTarget())) {
+					unhandledLocations.add((ProgramPoint) p.getTarget());
+				}
+			}
+			// collect all sinks and add self loops to them
+			if (currentPoint.getOutgoingEdges().isEmpty()) {
+				mRcfgSinks.add(currentPoint);
+				mapNewEdge2OldEdge(mCodeblockFactory.constructStatementSequence(currentPoint, currentPoint,
+						generateNeverClaimAssumeStatement(new BooleanLiteral(null, true))), null);
+			}
+		}
+	}
+
+	/**
+	 * Multiply states and make them available in the dictionary with their new name.
+	 */
+	private void createProductStates() {
+		for (final ProgramPoint origpp : mRCFGLocations) {
+			if (isNonProductNode(origpp)) {
+				final ProgramPoint newPP = createProductProgramPoint(mNameGenerator.generateStateName(origpp), origpp);
+				updateProductStates(newPP, mNameGenerator.generateStateName(origpp));
+				continue;
+			}
+
+			for (final String nwaState : mNWA.getStates()) {
+				final ProgramPoint newPP =
+						createProductProgramPoint(mNameGenerator.generateStateName(origpp, nwaState), origpp);
+				updateProductStates(newPP, mNameGenerator.generateStateName(origpp, nwaState));
+
+				// accepting states are marked with AcceptingNodeAnnotation
+				if (mNWA.isFinal(nwaState)) {
+					mAcceptingNodeAnnotation.annotate(newPP);
+				}
+			}
+		}
+	}
+
+	private void updateProductStates(final ProgramPoint newPP, final String statename) {
+		assert statename.equals(newPP.getPosition());
+		final ProgramPoint rtr = mProductLocations.put(newPP.getPosition(), newPP);
+		if (rtr != null) {
+			throw new AssertionError("The original RCFG had two locations with the same location name");
+		}
+	}
+
+	/**
+	 * Sinks are always product nodes. Nodes belonging to certain procedures may not be product nodes, because we want
+	 * to ignore static initialization.
+	 */
+	private static boolean isNonProductNode(final ProgramPoint loc) {
+		final String procname = loc.getProcedure();
+		return "ULTIMATE.init".equals(procname) || "ULTIMATE.start".equals(procname);
+	}
+
+	/**
+	 * Creates the edges of the Büchi program product in a two-stage algorithm (first, all edges except returns, second
+	 * all returns).
+	 */
+	private void createEdges() {
+		// first, do everything except return edges
+		createAllEdgesExceptReturn();
+
+		// second, handle all return edges
+		createAllReturnEdges();
+	}
+
+	private void createAllReturnEdges() {
+		for (final ProgramPoint origRcfgSourceLoc : mRCFGLocations) {
+			for (final RCFGEdge rcfgEdge : origRcfgSourceLoc.getOutgoingEdges()) {
+				if (!(rcfgEdge instanceof Return)) {
+					// skip all edges that are not return edges
+					continue;
+				}
+				if (mLogger.isDebugEnabled()) {
+					mLogger.debug("Handling return edge from " + rcfgEdge.getSource() + " to " + rcfgEdge.getTarget());
+				}
+
+				final ProgramPoint origRcfgTargetLoc = (ProgramPoint) rcfgEdge.getTarget();
+				final Return returnEdge = (Return) rcfgEdge;
+
+				if (isNonProductNode(origRcfgSourceLoc) && isNonProductNode(origRcfgTargetLoc)) {
+					createReturnEdgesNonProduct(origRcfgSourceLoc, origRcfgTargetLoc, returnEdge);
+				} else if (isNonProductNode(origRcfgSourceLoc)) {
+					createReturnEdgesNonProductToProduct(origRcfgSourceLoc, origRcfgTargetLoc, returnEdge);
+				} else {
+					// TODO: here false or true
+					createReturnEdgesOther(origRcfgSourceLoc, returnEdge, false);
+				}
+			}
+		}
+	}
+
+	private void createAllEdgesExceptReturn() {
+		for (final ProgramPoint origRcfgSourceLoc : mRCFGLocations) {
+			for (final RCFGEdge rcfgEdge : origRcfgSourceLoc.getOutgoingEdges()) {
+				if (rcfgEdge instanceof Summary && ((Summary) rcfgEdge).calledProcedureHasImplementation()) {
+					// we ignore summaries for which procedures have
+					// implementations
+					continue;
+				}
+
+				if (rcfgEdge instanceof Return) {
+					// we will handle return in a second iteration
+					continue;
+				}
+
+				if (mLogger.isDebugEnabled()) {
+					mLogger.debug("Processing [" + rcfgEdge.hashCode() + "][" + rcfgEdge.getClass().getSimpleName()
+							+ "] " + rcfgEdge.getSource() + " --> " + rcfgEdge.getTarget());
+					mLogger.debug("\t" + rcfgEdge);
+				}
+
+				final ProgramPoint origRcfgTargetLoc = (ProgramPoint) rcfgEdge.getTarget();
+				if (isNonProductNode(origRcfgSourceLoc) && isNonProductNode(origRcfgTargetLoc)) {
+					createEdgesNonProduct(origRcfgSourceLoc, rcfgEdge, origRcfgTargetLoc);
+				} else if (isNonProductNode(origRcfgSourceLoc)) {
+					createEdgeFromNonProductToProduct(origRcfgSourceLoc, rcfgEdge);
+				} else if (isNonProductNode(origRcfgTargetLoc)) {
+					createEdgesFromProductToNonProduct(origRcfgSourceLoc, rcfgEdge, origRcfgTargetLoc);
+				} else {
+					createEdgesProduct(origRcfgSourceLoc, rcfgEdge);
+				}
+			}
+		}
+	}
+
+	private void createReturnEdgesOther(final ProgramPoint origRcfgSourceLoc, final Return returnEdge,
+			final boolean isProgramStep) {
+		for (final String nwaLoc : mNWA.getStates()) {
+			final ProgramPoint productSourceLoc =
+					mProductLocations.get(mNameGenerator.generateStateName(origRcfgSourceLoc, nwaLoc));
+			assert productSourceLoc != null;
+			handleEdgeReturn(productSourceLoc, nwaLoc, returnEdge, isProgramStep);
+		}
+	}
+
+	private void createReturnEdgesNonProductToProduct(final ProgramPoint origRcfgSourceLoc,
+			final ProgramPoint origRcfgTargetLoc, final Return returnEdge) {
+		final ProgramPoint productSourceLoc =
+				mProductLocations.get(mNameGenerator.generateStateName(origRcfgSourceLoc));
+		assert productSourceLoc != null;
+
+		// there must be exactly one corresponding call, as this is
+		// a return for an original call
+		assert mOrigRcfgCallLocs2CallEdges.get(returnEdge.getCallerProgramPoint()).size() == 1;
+
+		for (final String nwaLoc : mNWA.getStates()) {
+			// TODO: if stepwise than only enter initial states here
+			final ProgramPoint productTargetLoc =
+					mProductLocations.get(mNameGenerator.generateStateName(origRcfgTargetLoc, nwaLoc));
+			createNewReturnEdge(productSourceLoc, returnEdge, productTargetLoc,
+					mOrigRcfgCallLocs2CallEdges.get(returnEdge.getCallerProgramPoint()).get(0));
+		}
+	}
+
+	private void createReturnEdgesNonProduct(final ProgramPoint origRcfgSourceLoc, final ProgramPoint origRcfgTargetLoc,
+			final Return returnEdge) {
+		// handle all return edges in the non-product part
+		final ProgramPoint productSourceLoc =
+				mProductLocations.get(mNameGenerator.generateStateName(origRcfgSourceLoc));
+		final ProgramPoint productTargetLoc =
+				mProductLocations.get(mNameGenerator.generateStateName(origRcfgTargetLoc));
+
+		assert productSourceLoc != null;
+		assert productTargetLoc != null;
+
+		// there must be exactly one corresponding call, as this is
+		// a return for an original call
+		assert mOrigRcfgCallLocs2CallEdges.get(returnEdge.getCallerProgramPoint()).size() == 1;
+		createNewReturnEdge(productSourceLoc, returnEdge, productTargetLoc,
+				mOrigRcfgCallLocs2CallEdges.get(returnEdge.getCallerProgramPoint()).get(0));
+	}
+
+	private void createEdgesProduct(final ProgramPoint origRcfgSourceLoc, final RCFGEdge rcfgEdge) {
+		final boolean isProgramStep = mEverythingIsAStep || LTLStepAnnotation.getAnnotation(rcfgEdge) != null;
+		// if the source is a product state, we know that the
+		// target is also a product state
+		// this is the normal case
+		for (final String nwaLoc : mNWA.getStates()) {
+			final ProgramPoint productSourceLoc =
+					mProductLocations.get(mNameGenerator.generateStateName(origRcfgSourceLoc, nwaLoc));
+
+			addRootEdgeIfNecessary(origRcfgSourceLoc, nwaLoc, productSourceLoc);
+			if (rcfgEdge instanceof StatementSequence) {
+				handleEdgeStatementSequence(productSourceLoc, nwaLoc, (StatementSequence) rcfgEdge, isProgramStep);
+			} else if (rcfgEdge instanceof Call) {
+				handleEdgeCall(productSourceLoc, nwaLoc, (Call) rcfgEdge, origRcfgSourceLoc, isProgramStep);
+			} else if (rcfgEdge instanceof Summary) {
+				handleEdgeSummary(productSourceLoc, nwaLoc, (Summary) rcfgEdge);
+			} else {
+				// we encounted an unhandled edge type and have
+				// to abort
+				throw new UnsupportedOperationException("BuchiProgramProduct does not support RCFGEdges of type "
+						+ rcfgEdge.getClass().getSimpleName());
+			}
+		}
+	}
+
+	private void createEdgesFromProductToNonProduct(final ProgramPoint origRcfgSourceLoc, final RCFGEdge origRcfgEdge,
+			final ProgramPoint origRcfgTargetLoc) throws AssertionError {
+		// this case can only occur if we call to a
+		// non-product method to the product part.
+		// therefore, only Call and Summary edges are
+		// allowed
+
+		for (final String nwaLoc : mNWA.getStates()) {
+			final ProgramPoint productSourceLoc =
+					mProductLocations.get(mNameGenerator.generateStateName(origRcfgSourceLoc, nwaLoc));
+			final ProgramPoint productTargetLoc =
+					mProductLocations.get(mNameGenerator.generateStateName(origRcfgTargetLoc));
+
+			addRootEdgeIfNecessary(origRcfgSourceLoc, nwaLoc, productSourceLoc);
+
+			assert productSourceLoc != null;
+			assert productTargetLoc != null;
+
+			if (origRcfgEdge instanceof Call) {
+				createNewCallEdge(origRcfgSourceLoc, productSourceLoc, (Call) origRcfgEdge, productTargetLoc);
+			} else if (origRcfgEdge instanceof Summary) {
+				createNewSummaryEdge(productSourceLoc, (Summary) origRcfgEdge, productTargetLoc);
+			} else {
+				throw new AssertionError("You cannot go from product to non-product parts "
+						+ "without using Call, Return or Summary edges");
+			}
+		}
+	}
+
+	private void createEdgeFromNonProductToProduct(final ProgramPoint origRcfgSourceLoc, final RCFGEdge rcfgEdge)
+			throws AssertionError {
+		// if the source is a non-product state and the target is
+		// part of a real product state, we know that it has to be a
+		// call edge or an edge to a sink state.
+		// if its a call edge, we generate new call edges that link
+		// the non-product state with all product states that are
+		// initial states (because we enter the part were we observe
+		// the property)
+		// if its a edge to a sink state its slightly more
+		// complicated.
+
+		final ProgramPoint productSourceLoc =
+				mProductLocations.get(mNameGenerator.generateStateName(origRcfgSourceLoc));
+		addRootEdgeIfNecessary(origRcfgSourceLoc, null, productSourceLoc);
+		if (rcfgEdge instanceof Call) {
+			handleEdgeCallFromNonProduct(productSourceLoc, (Call) rcfgEdge, origRcfgSourceLoc);
+		} else if (rcfgEdge instanceof Summary) {
+			handleEdgeSummaryFromNonProduct(productSourceLoc, (Summary) rcfgEdge);
+		} else {
+			throw new AssertionError();
+		}
+	}
+
+	private void createEdgesNonProduct(final ProgramPoint origRcfgSourceLoc, final RCFGEdge rcfgEdge,
+			final ProgramPoint origRcfgTargetLoc) throws AssertionError {
+		// if the current node and its target belong to ignored
+		// procedures, just replicate the RCFG
+
+		final ProgramPoint productSourceLoc =
+				mProductLocations.get(mNameGenerator.generateStateName(origRcfgSourceLoc));
+		final ProgramPoint productTargetLoc =
+				mProductLocations.get(mNameGenerator.generateStateName(origRcfgTargetLoc));
+		assert productSourceLoc != null;
+		assert productTargetLoc != null;
+
+		addRootEdgeIfNecessary(origRcfgSourceLoc, null, productSourceLoc);
+
+		if (rcfgEdge instanceof StatementSequence) {
+			createNewStatementSequence(productSourceLoc, (StatementSequence) rcfgEdge, productTargetLoc, null, false);
+		} else if (rcfgEdge instanceof Call) {
+			createNewCallEdge(origRcfgSourceLoc, productSourceLoc, (Call) rcfgEdge, productTargetLoc);
+		} else if (rcfgEdge instanceof Summary) {
+			createNewSummaryEdge(productSourceLoc, (Summary) rcfgEdge, productTargetLoc);
+		} else {
+			throw new AssertionError("Did not expect edge of type " + rcfgEdge.getClass().getSimpleName());
+		}
+	}
+
+	private boolean addRootEdgeIfNecessary(final ProgramPoint origRcfgSourceLoc, final String nwaState,
+			final ProgramPoint productTargetLoc) {
+		if (origRcfgSourceLoc.getIncomingEdges().size() == 1
+				&& origRcfgSourceLoc.getIncomingEdges().get(0) instanceof RootEdge
+				&& (nwaState == null || mNWA.isInitial(nwaState))) {
+			assert productTargetLoc != null;
+			if (!mRootSuccessorProgramPoints.contains(productTargetLoc)) {
+				final RootEdge edge = new RootEdge(mProductRoot, productTargetLoc);
+				if (mLogger.isDebugEnabled()) {
+					mLogger.debug("Created RootEdge (" + mProductRoot + ", " + productTargetLoc + ")");
+				}
+				mapNewEdge2OldEdge(edge, null);
+				mRootSuccessorProgramPoints.add(productTargetLoc);
+			}
+			return true;
+		}
+		return false;
+	}
+
+	private void pruneNonProductSinks() {
+		// all helper states that have edges to non-product states receive a
+		// self-loop that keeps them in the same product state as the LTL NWA
+
+		for (final ProgramPoint helper : mHelperProductStates) {
+			// we only consider helpers that lead from product parts to
+			// non-product parts, and those helpers have only return edges as
+			// incoming edge
+			if (!areAllIncomingEdgesReturn(helper) || !areAllDirectPredecessorsProductNodes(helper)
+					|| !areAllDirectSuccessorsNonProductNodes(helper)) {
+				continue;
+			}
+
+			pruneNonProductSink(helper);
+		}
+	}
+
+	private void pruneNonProductSink(final ProgramPoint helper) {
+		final List<RCFGEdge> outEdges = new ArrayList<>(helper.getOutgoingEdges());
+		final Set<RCFGNode> successors = new HashSet<>(helper.getOutgoingNodes());
+		final Set<RCFGNode> predecessors = new HashSet<>(helper.getIncomingNodes());
+
+		for (final RCFGEdge outgoing : outEdges) {
+			// remove all outgoing edges
+			outgoing.disconnectSource();
+			outgoing.disconnectTarget();
+		}
+
+		// remove the targets and all the nodes that can be reached from the
+		// target
+		for (final RCFGNode successor : successors) {
+			removeProductProgramPointAndSuccessors((ProgramPoint) successor);
+		}
+
+		// we add a self loop that will be used later
+		final StatementSequence seq = mCodeblockFactory.constructStatementSequence(helper, helper,
+				generateNeverClaimAssumeStatement(new BooleanLiteral(null, BoogieType.TYPE_BOOL, true)));
+		mapNewEdge2OldEdge(seq, null);
+
+		// determine what kind of loop has to be added to this state based
+		// on the LTL NWA state of the predecessor
+		boolean added = false;
+		for (final String nwaState : mNWA.getStates()) {
+			for (final RCFGNode node : predecessors) {
+				final ProgramPoint predecessor = (ProgramPoint) node;
+				if (!predecessor.getPosition().endsWith(nwaState)) {
+					continue;
+				}
+
+				// ok, the predecessor is from this node; now we add self loops to the helper state that keep us
+				// in this NWA state
+				for (final OutgoingInternalTransition<CodeBlock, String> autTrans : mNWA.internalSuccessors(nwaState)) {
+					if (autTrans.getSucc().equals(nwaState)) {
+						// TODO: here false or true
+						createNewStatementSequence(helper, seq, helper, autTrans.getLetter(), false);
+						added = true;
+					}
+				}
+
+				if (mNWA.isFinal(nwaState)) {
+					// and if the nwa state is accepting, this state will also be accepting
+					mAcceptingNodeAnnotation.annotate(helper);
+				}
+			}
+		}
+		// hacky shit: the ss is now useless; we remove it
+		if (added) {
+			seq.disconnectSource();
+			seq.disconnectTarget();
+		}
+	}
+
+	private static boolean areAllIncomingEdgesReturn(final ProgramPoint helper) {
+		for (final RCFGEdge edge : helper.getIncomingEdges()) {
+			if (!(edge instanceof Return)) {
+				return false;
+			}
+		}
+		return true;
+	}
+
+	private static boolean areAllDirectPredecessorsProductNodes(final ProgramPoint helper) {
+		for (final RCFGNode node : helper.getIncomingNodes()) {
+			final ProgramPoint pre = (ProgramPoint) node;
+			if (isNonProductNode(pre)) {
+				return false;
+			}
+		}
+		return true;
+	}
+
+	private static boolean areAllDirectSuccessorsNonProductNodes(final ProgramPoint helper) {
+		for (final RCFGNode node : helper.getOutgoingNodes()) {
+			final ProgramPoint successor = (ProgramPoint) node;
+			if (!isNonProductNode(successor)) {
+				return false;
+			}
+		}
+		return true;
+	}
+
+	private void removeProductProgramPointAndSuccessors(final ProgramPoint successor) {
+		// removes the given product program point and all successors
+
+		// first, collect all points that should be removed
+		final Set<ProgramPoint> toRemove = new HashSet<>();
+		final Deque<ProgramPoint> work = new LinkedList<>();
+		work.add(successor);
+		while (!work.isEmpty()) {
+			final ProgramPoint current = work.removeFirst();
+			if (toRemove.contains(current)) {
+				continue;
+			}
+			toRemove.add(current);
+
+			for (final RCFGEdge succ : current.getOutgoingEdges()) {
+				work.addFirst((ProgramPoint) succ.getTarget());
+			}
+		}
+
+		final RootAnnot rootAnnot = mProductRoot.getRootAnnot();
+		for (final ProgramPoint current : toRemove) {
+			final String name = current.getPosition();
+			// update annotations
+
+			final Map<String, ProgramPoint> prog2programPoints =
+					rootAnnot.getProgramPoints().get(current.getProcedure());
+			if (prog2programPoints != null) {
+				prog2programPoints.remove(name);
+			}
+
+			rootAnnot.getLoopLocations().remove(current);
+
+			final ProgramPoint entry = rootAnnot.getEntryNodes().get(current.getProcedure());
+			if (current.equals(entry)) {
+				rootAnnot.getEntryNodes().remove(current.getProcedure());
+			}
+
+			final ProgramPoint exit = rootAnnot.getExitNodes().get(current.getProcedure());
+			if (current.equals(exit)) {
+				rootAnnot.getExitNodes().remove(current);
+			}
+
+			if (ProductLocationNameGenerator.isHelperState(current)) {
+				mHelperProductStates.remove(current);
+			}
+		}
+	}
+
+	private void generateTransFormulas() {
+		final TransFormulaBuilder tfb =
+				new TransFormulaBuilder(mProductRoot, mServices, mSimplificationTechnique, mXnfConversionTechnique);
+
+		final Set<Entry<String, Map<String, ProgramPoint>>> programPoints =
+				mProductRoot.getRootAnnot().getProgramPoints().entrySet();
+		for (final Entry<String, Map<String, ProgramPoint>> pairs : programPoints) {
+			for (final Entry<String, ProgramPoint> loc : pairs.getValue().entrySet()) {
+				for (final RCFGEdge edge : loc.getValue().getOutgoingEdges()) {
+					generateTransformula(tfb, pairs.getKey(), edge);
+				}
+			}
+		}
+	}
+
+	private static void generateTransformula(final TransFormulaBuilder tfb, final String procId, final RCFGEdge edge) {
+		if (edge instanceof StatementSequence || edge instanceof Summary) {
+			tfb.addTransFormula((CodeBlock) edge, procId);
+		}
+	}
+
+	private void handleEdgeStatementSequence(final ProgramPoint productLoc, final String nwaLoc,
+			final StatementSequence rcfgEdge, final boolean isProgramStep) {
+		ProgramPoint targetpp;
+		for (final OutgoingInternalTransition<CodeBlock, String> autTrans : mNWA.internalSuccessors(nwaLoc)) {
+			// add no edges if this is not a program step or not the program flow
+			if (!isProgramStep && !autTrans.getSucc().equals(nwaLoc)) {
+				continue;
+			}
+			targetpp = mProductLocations
+					.get(mNameGenerator.generateStateName((ProgramPoint) rcfgEdge.getTarget(), autTrans.getSucc()));
+			// append statements of rcfg and ltl
+			createNewStatementSequence(productLoc, rcfgEdge, targetpp, autTrans.getLetter(), isProgramStep);
+		}
+	}
+
+	private void handleEdgeReturn(final ProgramPoint productLoc, final String nwaLoc, final Return returnEdge,
+			final boolean isProgramStep) {
+		// The calls used for the returns are dummy calls,
+		// that have nothing common with the original
+		// call except the caller location, that has to be
+		// popped from the stack.
+		// The target pp and call statement are never used
+		// and therefore left blank
+
+		// for all possible call origins: CallPP x LTLStates
+		// be able to return to the helper state
+		final ProgramPoint caller = returnEdge.getCallerProgramPoint();
+
+		assert caller != null;
+		assert mOrigRcfgCallLocs2CallEdges != null;
+
+		if (mOrigRcfgCallLocs2CallEdges.get(caller) == null) {
+			// this seems to be a pathological case; we inspect it closer, but
+			// we do not add a return edge!
+			final Call correspondingCall = returnEdge.getCorrespondingCall();
+			mLogger.warn("Ignoring return edge from " + returnEdge.getSource() + " to " + returnEdge.getTarget()
+					+ " (Corresponding call: " + correspondingCall + " from " + correspondingCall.getSource() + ")");
+
+			return;
+		}
+
+		final ProgramPoint origRcfgTargetLoc = (ProgramPoint) returnEdge.getTarget();
+		final String helperName = mNameGenerator.generateHelperStateName(origRcfgTargetLoc.getPosition());
+		final ProgramPoint helper = createProductProgramPoint(helperName, origRcfgTargetLoc);
+
+		for (final Call call : mOrigRcfgCallLocs2CallEdges.get(caller)) {
+			createNewReturnEdge(productLoc, returnEdge, helper, call);
+		}
+
+		// From the helpernode, the original call target is
+		// connected with a new
+		// edge with the fitting assumption of the call. The
+		// edge is calculated
+		// like any other edge in the graph.
+		for (final OutgoingInternalTransition<CodeBlock, String> autTrans : mNWA.internalSuccessors(nwaLoc)) {
+			if (!isProgramStep && !autTrans.getSucc().equals(nwaLoc)) {
+				continue;
+			}
+			ProgramPoint targetpp =
+					mProductLocations.get(mNameGenerator.generateStateName(origRcfgTargetLoc, autTrans.getSucc()));
+			if (targetpp == null) {
+				// returns may connect with multiple edges to a single state
+				// that is part of the non-product states
+				targetpp = mProductLocations.get(mNameGenerator.generateStateName(origRcfgTargetLoc));
+			}
+			createNewStatementSequence(helper, null, targetpp, autTrans.getLetter(), isProgramStep);
+		}
+	}
+
+	private void handleEdgeSummary(final ProgramPoint productSourceLoc, final String nwaLoc, final Summary summary) {
+		// the summary edge in the original program should be concatenated with
+		// each outgoing letter of the NWA and the resulting edges should be
+		// inserted in the new NWA (happens automatically during construction)
+
+		final TransFormulaBuilder tfb =
+				new TransFormulaBuilder(mProductRoot, mServices, mSimplificationTechnique, mXnfConversionTechnique);
+
+		ProgramPoint targetpp;
+		for (final OutgoingInternalTransition<CodeBlock, String> autTrans : mNWA.internalSuccessors(nwaLoc)) {
+			targetpp = mProductLocations
+					.get(mNameGenerator.generateStateName((ProgramPoint) summary.getTarget(), autTrans.getSucc()));
+			final List<CodeBlock> sumAndSs = new ArrayList<>();
+			final StatementSequence seq = mCodeblockFactory.constructStatementSequence(productSourceLoc, targetpp,
+					checkLetter(autTrans.getLetter()), Origin.IMPLEMENTATION);
+
+			tfb.addTransFormula(seq, ((ProgramPoint) summary.getSource()).getProcedure());
+
+			sumAndSs.add(createNewSummaryEdge(productSourceLoc, summary, targetpp));
+			sumAndSs.add(seq);
+
+			mCodeblockFactory.constructSequentialComposition(productSourceLoc, targetpp, true, true, sumAndSs,
+					mXnfConversionTechnique, mSimplificationTechnique);
+		}
+	}
+
+	private void handleEdgeSummaryFromNonProduct(final ProgramPoint productSourceLoc, final Summary rcfgEdge) {
+		final ProgramPoint origRcfgTargetLoc = (ProgramPoint) rcfgEdge.getTarget();
+		for (final String initialNWAState : mNWA.getInitialStates()) {
+			final ProgramPoint productTargetLoc =
+					mProductLocations.get(mNameGenerator.generateStateName(origRcfgTargetLoc, initialNWAState));
+			createNewSummaryEdge(productSourceLoc, rcfgEdge, productTargetLoc);
+		}
+
+	}
+
+	private void handleEdgeCall(final ProgramPoint productSourceLoc, final String nwaSourceState,
+			final Call origRcfgEdge, final ProgramPoint origRcfgSourceLoc, final boolean isProgramStep) {
+
+		final String helperName = mNameGenerator.generateHelperStateName(productSourceLoc.getPosition());
+		final ProgramPoint origRcfgTargetLoc = (ProgramPoint) origRcfgEdge.getTarget();
+		final ProgramPoint helper = createProductProgramPoint(helperName, origRcfgTargetLoc);
+
+		createNewCallEdge(origRcfgSourceLoc, productSourceLoc, origRcfgEdge, helper);
+
+		// From the helpernode, the original call target is
+		// connected with a new
+		// edge with the fitting assumption of the call. The
+		// edge is calculated
+		// like any other edge in the graph.
+		for (final OutgoingInternalTransition<CodeBlock, String> autTrans : mNWA.internalSuccessors(nwaSourceState)) {
+			final ProgramPoint targetpp =
+					mProductLocations.get(mNameGenerator.generateStateName(origRcfgTargetLoc, autTrans.getSucc()));
+			// if the transition would lead into another BA state and is no program step continue
+			if (!isProgramStep && !autTrans.getSucc().equals(nwaSourceState)) {
+				continue;
+			}
+			createNewStatementSequence(helper, null, targetpp, autTrans.getLetter(), isProgramStep);
+		}
+	}
+
+	private void handleEdgeCallFromNonProduct(final ProgramPoint productSourceLoc, final Call origRcfgEdge,
+			final ProgramPoint origRcfgSourceLoc) {
+		final ProgramPoint origRcfgTargetLoc = (ProgramPoint) origRcfgEdge.getTarget();
+		for (final String initialNWAState : mNWA.getInitialStates()) {
+			final ProgramPoint productTargetLoc =
+					mProductLocations.get(mNameGenerator.generateStateName(origRcfgTargetLoc, initialNWAState));
+			createNewCallEdge(origRcfgSourceLoc, productSourceLoc, origRcfgEdge, productTargetLoc);
+		}
+	}
+
+	private Summary createNewSummaryEdge(final ProgramPoint productSourceLoc, final Summary origSummary,
+			final ProgramPoint productTargetLoc) {
+		assert productSourceLoc != null;
+		assert productTargetLoc != null;
+		final Summary sum = mCodeblockFactory.constructSummary(productSourceLoc, productTargetLoc,
+				origSummary.getCallStatement(), false);
+		sum.setTransitionFormula(origSummary.getTransitionFormula());
+
+		if (mLogger.isDebugEnabled()) {
+			mLogger.debug("Created summary edge (" + productSourceLoc + ", " + productTargetLoc + ") for call "
+					+ BoogiePrettyPrinter.print(origSummary.getCallStatement()));
+		}
+		return sum;
+	}
+
+	private Return createNewReturnEdge(final ProgramPoint productSourceLoc, final Return origRcfgEdge,
+			final ProgramPoint productTargetLoc, final Call correspondingCall) {
+		assert productSourceLoc != null;
+		assert productTargetLoc != null;
+		final Return returnEdge =
+				mCodeblockFactory.constructReturn(productSourceLoc, productTargetLoc, correspondingCall);
+		returnEdge.setTransitionFormula(origRcfgEdge.getTransitionFormula());
+		if (mLogger.isDebugEnabled()) {
+			mLogger.debug("Created return edge (" + productSourceLoc + ", " + productTargetLoc + ") for call from "
+					+ correspondingCall.getSource());
+		}
+		mapNewEdge2OldEdge(returnEdge, origRcfgEdge);
+		return returnEdge;
+	}
+
+	private Call createNewCallEdge(final ProgramPoint origRcfgSourceLoc, final ProgramPoint productSourceLoc,
+			final Call origRcfgEdge, final ProgramPoint productTargetLoc) {
+		assert productSourceLoc != null;
+		assert productTargetLoc != null;
+		final Call call =
+				mCodeblockFactory.constructCall(productSourceLoc, productTargetLoc, origRcfgEdge.getCallStatement());
+		call.setTransitionFormula(origRcfgEdge.getTransitionFormula());
+		mapNewEdge2OldEdge(call, origRcfgEdge);
+
+		// store all call edges in hashmap for the handling of return edges
+		// later on
+		List<Call> calls = mOrigRcfgCallLocs2CallEdges.get(origRcfgSourceLoc);
+		if (calls == null) {
+			calls = new ArrayList<>();
+			mOrigRcfgCallLocs2CallEdges.put(origRcfgSourceLoc, calls);
+		}
+		if (mLogger.isDebugEnabled()) {
+			mLogger.debug("Adding call to " + call + " for " + productSourceLoc + ", " + productTargetLoc + " under "
+					+ origRcfgSourceLoc);
+		}
+		calls.add(call);
+
+		return call;
+	}
+
+	private ProgramPoint createProductProgramPoint(final String stateName, final ProgramPoint originalState) {
+		final ProgramPoint rtr =
+				new ProgramPoint(stateName, originalState.getProcedure(), false, originalState.getBoogieASTNode());
+
+		// update annotations
+		final RootAnnot rootAnnot = mProductRoot.getRootAnnot();
+		Map<String, ProgramPoint> prog2programPoints = rootAnnot.getProgramPoints().get(originalState.getProcedure());
+		if (prog2programPoints == null) {
+			prog2programPoints = new HashMap<>();
+			rootAnnot.getProgramPoints().put(originalState.getProcedure(), prog2programPoints);
+		}
+		prog2programPoints.put(stateName, rtr);
+
+		final ILocation currentLoopLoc = mProductRoot.getRootAnnot().getLoopLocations().remove(originalState);
+		if (currentLoopLoc != null) {
+			rootAnnot.getLoopLocations().put(rtr, currentLoopLoc);
+		}
+
+		// TODO: It may happen that we have multiple entry points because of the
+		// products; but we can currently only represent one. Do we need to do
+		// something about that?
+
+		final ProgramPoint entry = rootAnnot.getEntryNodes().get(originalState.getProcedure());
+		if (entry != null) {
+			rootAnnot.getEntryNodes().put(originalState.getProcedure(), rtr);
+		}
+
+		final ProgramPoint exit = rootAnnot.getExitNodes().get(originalState.getProcedure());
+		if (exit != null) {
+			rootAnnot.getExitNodes().put(originalState.getProcedure(), rtr);
+		}
+
+		if (ProductLocationNameGenerator.isHelperState(rtr)) {
+			mHelperProductStates.add(rtr);
+		}
+
+		return rtr;
+	}
+
+	private StatementSequence createNewStatementSequence(final ProgramPoint currentpp,
+			final StatementSequence originalSS, final ProgramPoint targetpp, final CodeBlock letter,
+			final boolean isProgramStep) {
+		final List<Statement> stmts = new ArrayList<>();
+		if (originalSS != null) {
+			stmts.addAll(originalSS.getStatements());
+		}
+		if (isProgramStep) {
+			stmts.addAll(checkLetter(letter));
+		}
+		// create the edge
+		StatementSequence newSS;
+		assert currentpp != null;
+		assert targetpp != null;
+		if (originalSS == null) {
+			newSS = mCodeblockFactory.constructStatementSequence(currentpp, targetpp, stmts, Origin.IMPLEMENTATION);
+		} else {
+			newSS = mCodeblockFactory.constructStatementSequence(currentpp, targetpp, stmts, originalSS.getOrigin());
+		}
+
+		mapNewEdge2OldEdge(newSS, originalSS);
+		return newSS;
+	}
+
+	private static List<Statement> checkLetter(final CodeBlock letter) {
+		if (letter == null) {
+			return Collections.emptyList();
+		}
+		if (letter instanceof StatementSequence) {
+			final StatementSequence autTransStmts = (StatementSequence) letter;
+			return autTransStmts.getStatements();
+		}
+		throw new UnsupportedOperationException(
+				"Letter has to be a statement sequence, but is " + letter.getClass().getSimpleName());
+	}
+
+	private void mapNewEdge2OldEdge(final RCFGEdge newEdge, final RCFGEdge originalEdge) {
+		mBacktranslator.mapEdges(newEdge, originalEdge);
+	}
+
+	private static AssumeStatement generateNeverClaimAssumeStatement(final Expression expr) {
+		return new AssumeStatement(null, expr);
+	}
+}