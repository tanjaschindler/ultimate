/*
 * Copyright (C) 2015 Daniel Dietsch (dietsch@informatik.uni-freiburg.de)
 * Copyright (C) 2015 Marius Greitschus (greitsch@informatik.uni-freiburg.de)
 * Copyright (C) 2015 University of Freiburg
 * 
 * This file is part of the ULTIMATE AbstractInterpretationV2 plug-in.
 * 
 * The ULTIMATE AbstractInterpretationV2 plug-in is free software: you can redistribute it and/or modify
 * it under the terms of the GNU Lesser General Public License as published
 * by the Free Software Foundation, either version 3 of the License, or
 * (at your option) any later version.
 * 
 * The ULTIMATE AbstractInterpretationV2 plug-in is distributed in the hope that it will be useful,
 * but WITHOUT ANY WARRANTY; without even the implied warranty of
 * MERCHANTABILITY or FITNESS FOR A PARTICULAR PURPOSE.  See the
 * GNU Lesser General Public License for more details.
 * 
 * You should have received a copy of the GNU Lesser General Public License
 * along with the ULTIMATE AbstractInterpretationV2 plug-in. If not, see <http://www.gnu.org/licenses/>.
 * 
 * Additional permission under GNU GPL version 3 section 7:
 * If you modify the ULTIMATE AbstractInterpretationV2 plug-in, or any covered work, by linking
 * or combining it with Eclipse RCP (or a modified version of Eclipse RCP), 
 * containing parts covered by the terms of the Eclipse Public License, the 
 * licensors of the ULTIMATE AbstractInterpretationV2 plug-in grant you additional permission 
 * to convey the resulting work.
 */

package de.uni_freiburg.informatik.ultimate.plugins.analysis.abstractinterpretationv2.domain.model;

import java.util.Map;

import de.uni_freiburg.informatik.ultimate.logic.Script;
import de.uni_freiburg.informatik.ultimate.logic.Term;
import de.uni_freiburg.informatik.ultimate.modelcheckerutils.boogie.Boogie2SMT;
import de.uni_freiburg.informatik.ultimate.plugins.analysis.abstractinterpretationv2.algorithm.FixpointEngine;

/**
 * An abstract state is an abstraction of all program variables at a certain program location.
 * 
 * Note that {@link FixpointEngine} assumes that all operations on an instance of {@link IAbstractState} do not change
 * this instance.
 * 
 * @author Daniel Dietsch (dietsch@informatik.uni-freiburg.de)
 * @author Marius Greitschus (greitsch@informatik.uni-freiburg.de)
 *
 * @param <ACTION>
 *            Any action type.
 * @param <VARDECL>
 *            Any variable declaration type.
 */
public interface IAbstractState<STATE extends IAbstractState<STATE, ACTION, VARDECL>, ACTION, VARDECL> {

	/**
	 * {@link FixpointEngine} will call this method to add a variable to the set of variables of an abstract state s.t.
	 * they match the current scope.
	 * 
	 * All variable names are unique.
	 * 
	 * @param name
	 *            The name of the variable that should be added.
	 * @param variable
	 *            An object that describes the type of the variable.
	 * @return A new abstract state that is a {@link #copy()} of this instance except that it contains the freshly added
	 *         variable.
	 */
	STATE addVariable(final String name, final VARDECL variable);

	/**
	 * {@link FixpointEngine} will call this method to remove a variable from the set of variables of an abstract state
	 * s.t. they match the current scope.
	 * 
	 * All variable names should be unique.
	 * 
	 * A variable will only be removed if it was added before.
	 * 
	 * @param name
	 *            The name of the variable that should be removed.
	 * @param variable
	 *            An object that describes the type of the variable. This should be equal to the object that was added
	 *            previously.
	 * @return A new abstract state that is a {@link #copy()} of this instance except that the removed variable is
	 *         missing.
	 */
	STATE removeVariable(final String name, final VARDECL variable);

	/**
	 * Adds multiple variables at once (see {@link #addVariable(String, Object)} for details).
	 * 
	 * @param variables
	 *            A {@link Map} describing all the variables that have to be added.
	 * @return A new abstract state that is a {@link #copy()} of this instance except that it contains the freshly added
	 *         variables.
	 */
	STATE addVariables(final Map<String, VARDECL> variables);

	/**
	 * Remove multiple variables at once (see {@link #removeVariable(String, Object)} for details).
	 * 
	 * @param variables
	 *            A {@link Map} describing all the variables that have to be removed.
	 * @return A new abstract state that is a {@link #copy()} of this instance except that all the variables defined by
	 *         <code>variables</code> are missing.
	 */
	STATE removeVariables(final Map<String, VARDECL> variables);

	/**
	 * Returns the declaration type of the given variable.
	 * 
	 * @param name
	 *            The variable to get the type of.
	 * @return The variable declaration type of the variable.
	 */
	VARDECL getVariableType(final String name);

	/**
	 * Check if a given variable exists in the abstract state.
	 * 
	 * @param name
	 *            The name of the variable.
	 * @return true if the variable exists, false otherwise.
	 */
	boolean containsVariable(final String name);

	/**
	 * @return an unmodifiable {@link Map} containing all variables declared in this state.
	 */
	Map<String, VARDECL> getVariables();

	/**
	 * Create a new state that has all the variables and abstraction of this {@link IAbstractState} and of the
	 * <code>dominator</code> (i.e., Var(return) = Var(this) &cup; Var(dominator)). If both states (this and dominator)
	 * share variables, the abstraction of dominator should replace the abstraction of this state (e.g., if
	 * Var(this)={x} and Var(dominator)={x}, then return dominator).
	 * <p>
	 * Each variable from Var(dominator) is<br>
<<<<<<< HEAD
	 * <b>either</b> identical to a variable from Var(this),
	 * (i.e. they have the same name, the same {@link IBoogieVar}, and the same type)<br>
	 * <b>or</b> has a unique name that is not used by any variable in Var(this).
=======
	 * <b>either</b> identical to a variable from Var(this), (i.e. they have the same name, the same {@link IBoogieVar},
	 * and the same type)<br>
	 * <b>or</b> has a unique name that is not used by any variable in Var(this).
	 * 
	 * @param dominator
	 *            The dominator state that should be patched onto <code>this</code>.
>>>>>>> 2bc6a46b
	 */
	STATE patch(STATE dominator);

	/**
	 * An abstract state is empty when it does not contain any variable.
	 * 
	 * @return true if this abstract state is empty, false otherwise.
	 */
	boolean isEmpty();

	/**
	 * An abstract state is bottom when it represents the smallest element of the lattice. This should be equivalent to
	 * a predicate stating false.
	 * 
	 * @return true if this abstract state is bottom, false otherwise.
	 */
	boolean isBottom();

	/**
	 * Check whether this instance is equal to <code>other</code> or not. Instances are equal if they have the same set
	 * of variables and describe the same abstract state.
	 * 
	 * @param other
	 *            The other instance.
	 * @return true if both instances have the same set of variables and describe the same abstract state, false
	 *         otherwise.
	 */
	boolean isEqualTo(final STATE other);

	/**
	 * Create an SMT constraint that represents this abstract state. If you do not want to implement this right away,
	 * just return <code>script.term("true")</code>.
	 * 
	 * @param script
	 *            The {@link Script} instance of the current RCFG.
	 * @param bpl2smt
	 *            The {@link Boogie2SMT} instance of the current RCFG.
	 * @return A {@link Term} instance representing this abstract state. Must be false if isBottom is true.
	 */
	Term getTerm(final Script script, final Boogie2SMT bpl2smt);

	/**
	 * Is used for debug output.
	 * 
	 * @return A {@link String} representing this abstract state.
	 */
	String toLogString();
}
<|MERGE_RESOLUTION|>--- conflicted
+++ resolved
@@ -1,196 +1,190 @@
-/*
- * Copyright (C) 2015 Daniel Dietsch (dietsch@informatik.uni-freiburg.de)
- * Copyright (C) 2015 Marius Greitschus (greitsch@informatik.uni-freiburg.de)
- * Copyright (C) 2015 University of Freiburg
- * 
- * This file is part of the ULTIMATE AbstractInterpretationV2 plug-in.
- * 
- * The ULTIMATE AbstractInterpretationV2 plug-in is free software: you can redistribute it and/or modify
- * it under the terms of the GNU Lesser General Public License as published
- * by the Free Software Foundation, either version 3 of the License, or
- * (at your option) any later version.
- * 
- * The ULTIMATE AbstractInterpretationV2 plug-in is distributed in the hope that it will be useful,
- * but WITHOUT ANY WARRANTY; without even the implied warranty of
- * MERCHANTABILITY or FITNESS FOR A PARTICULAR PURPOSE.  See the
- * GNU Lesser General Public License for more details.
- * 
- * You should have received a copy of the GNU Lesser General Public License
- * along with the ULTIMATE AbstractInterpretationV2 plug-in. If not, see <http://www.gnu.org/licenses/>.
- * 
- * Additional permission under GNU GPL version 3 section 7:
- * If you modify the ULTIMATE AbstractInterpretationV2 plug-in, or any covered work, by linking
- * or combining it with Eclipse RCP (or a modified version of Eclipse RCP), 
- * containing parts covered by the terms of the Eclipse Public License, the 
- * licensors of the ULTIMATE AbstractInterpretationV2 plug-in grant you additional permission 
- * to convey the resulting work.
- */
-
-package de.uni_freiburg.informatik.ultimate.plugins.analysis.abstractinterpretationv2.domain.model;
-
-import java.util.Map;
-
-import de.uni_freiburg.informatik.ultimate.logic.Script;
-import de.uni_freiburg.informatik.ultimate.logic.Term;
-import de.uni_freiburg.informatik.ultimate.modelcheckerutils.boogie.Boogie2SMT;
-import de.uni_freiburg.informatik.ultimate.plugins.analysis.abstractinterpretationv2.algorithm.FixpointEngine;
-
-/**
- * An abstract state is an abstraction of all program variables at a certain program location.
- * 
- * Note that {@link FixpointEngine} assumes that all operations on an instance of {@link IAbstractState} do not change
- * this instance.
- * 
- * @author Daniel Dietsch (dietsch@informatik.uni-freiburg.de)
- * @author Marius Greitschus (greitsch@informatik.uni-freiburg.de)
- *
- * @param <ACTION>
- *            Any action type.
- * @param <VARDECL>
- *            Any variable declaration type.
- */
-public interface IAbstractState<STATE extends IAbstractState<STATE, ACTION, VARDECL>, ACTION, VARDECL> {
-
-	/**
-	 * {@link FixpointEngine} will call this method to add a variable to the set of variables of an abstract state s.t.
-	 * they match the current scope.
-	 * 
-	 * All variable names are unique.
-	 * 
-	 * @param name
-	 *            The name of the variable that should be added.
-	 * @param variable
-	 *            An object that describes the type of the variable.
-	 * @return A new abstract state that is a {@link #copy()} of this instance except that it contains the freshly added
-	 *         variable.
-	 */
-	STATE addVariable(final String name, final VARDECL variable);
-
-	/**
-	 * {@link FixpointEngine} will call this method to remove a variable from the set of variables of an abstract state
-	 * s.t. they match the current scope.
-	 * 
-	 * All variable names should be unique.
-	 * 
-	 * A variable will only be removed if it was added before.
-	 * 
-	 * @param name
-	 *            The name of the variable that should be removed.
-	 * @param variable
-	 *            An object that describes the type of the variable. This should be equal to the object that was added
-	 *            previously.
-	 * @return A new abstract state that is a {@link #copy()} of this instance except that the removed variable is
-	 *         missing.
-	 */
-	STATE removeVariable(final String name, final VARDECL variable);
-
-	/**
-	 * Adds multiple variables at once (see {@link #addVariable(String, Object)} for details).
-	 * 
-	 * @param variables
-	 *            A {@link Map} describing all the variables that have to be added.
-	 * @return A new abstract state that is a {@link #copy()} of this instance except that it contains the freshly added
-	 *         variables.
-	 */
-	STATE addVariables(final Map<String, VARDECL> variables);
-
-	/**
-	 * Remove multiple variables at once (see {@link #removeVariable(String, Object)} for details).
-	 * 
-	 * @param variables
-	 *            A {@link Map} describing all the variables that have to be removed.
-	 * @return A new abstract state that is a {@link #copy()} of this instance except that all the variables defined by
-	 *         <code>variables</code> are missing.
-	 */
-	STATE removeVariables(final Map<String, VARDECL> variables);
-
-	/**
-	 * Returns the declaration type of the given variable.
-	 * 
-	 * @param name
-	 *            The variable to get the type of.
-	 * @return The variable declaration type of the variable.
-	 */
-	VARDECL getVariableType(final String name);
-
-	/**
-	 * Check if a given variable exists in the abstract state.
-	 * 
-	 * @param name
-	 *            The name of the variable.
-	 * @return true if the variable exists, false otherwise.
-	 */
-	boolean containsVariable(final String name);
-
-	/**
-	 * @return an unmodifiable {@link Map} containing all variables declared in this state.
-	 */
-	Map<String, VARDECL> getVariables();
-
-	/**
-	 * Create a new state that has all the variables and abstraction of this {@link IAbstractState} and of the
-	 * <code>dominator</code> (i.e., Var(return) = Var(this) &cup; Var(dominator)). If both states (this and dominator)
-	 * share variables, the abstraction of dominator should replace the abstraction of this state (e.g., if
-	 * Var(this)={x} and Var(dominator)={x}, then return dominator).
-	 * <p>
-	 * Each variable from Var(dominator) is<br>
-<<<<<<< HEAD
-	 * <b>either</b> identical to a variable from Var(this),
-	 * (i.e. they have the same name, the same {@link IBoogieVar}, and the same type)<br>
-	 * <b>or</b> has a unique name that is not used by any variable in Var(this).
-=======
-	 * <b>either</b> identical to a variable from Var(this), (i.e. they have the same name, the same {@link IBoogieVar},
-	 * and the same type)<br>
-	 * <b>or</b> has a unique name that is not used by any variable in Var(this).
-	 * 
-	 * @param dominator
-	 *            The dominator state that should be patched onto <code>this</code>.
->>>>>>> 2bc6a46b
-	 */
-	STATE patch(STATE dominator);
-
-	/**
-	 * An abstract state is empty when it does not contain any variable.
-	 * 
-	 * @return true if this abstract state is empty, false otherwise.
-	 */
-	boolean isEmpty();
-
-	/**
-	 * An abstract state is bottom when it represents the smallest element of the lattice. This should be equivalent to
-	 * a predicate stating false.
-	 * 
-	 * @return true if this abstract state is bottom, false otherwise.
-	 */
-	boolean isBottom();
-
-	/**
-	 * Check whether this instance is equal to <code>other</code> or not. Instances are equal if they have the same set
-	 * of variables and describe the same abstract state.
-	 * 
-	 * @param other
-	 *            The other instance.
-	 * @return true if both instances have the same set of variables and describe the same abstract state, false
-	 *         otherwise.
-	 */
-	boolean isEqualTo(final STATE other);
-
-	/**
-	 * Create an SMT constraint that represents this abstract state. If you do not want to implement this right away,
-	 * just return <code>script.term("true")</code>.
-	 * 
-	 * @param script
-	 *            The {@link Script} instance of the current RCFG.
-	 * @param bpl2smt
-	 *            The {@link Boogie2SMT} instance of the current RCFG.
-	 * @return A {@link Term} instance representing this abstract state. Must be false if isBottom is true.
-	 */
-	Term getTerm(final Script script, final Boogie2SMT bpl2smt);
-
-	/**
-	 * Is used for debug output.
-	 * 
-	 * @return A {@link String} representing this abstract state.
-	 */
-	String toLogString();
-}
+/*
+ * Copyright (C) 2015 Daniel Dietsch (dietsch@informatik.uni-freiburg.de)
+ * Copyright (C) 2015 Marius Greitschus (greitsch@informatik.uni-freiburg.de)
+ * Copyright (C) 2015 University of Freiburg
+ * 
+ * This file is part of the ULTIMATE AbstractInterpretationV2 plug-in.
+ * 
+ * The ULTIMATE AbstractInterpretationV2 plug-in is free software: you can redistribute it and/or modify
+ * it under the terms of the GNU Lesser General Public License as published
+ * by the Free Software Foundation, either version 3 of the License, or
+ * (at your option) any later version.
+ * 
+ * The ULTIMATE AbstractInterpretationV2 plug-in is distributed in the hope that it will be useful,
+ * but WITHOUT ANY WARRANTY; without even the implied warranty of
+ * MERCHANTABILITY or FITNESS FOR A PARTICULAR PURPOSE.  See the
+ * GNU Lesser General Public License for more details.
+ * 
+ * You should have received a copy of the GNU Lesser General Public License
+ * along with the ULTIMATE AbstractInterpretationV2 plug-in. If not, see <http://www.gnu.org/licenses/>.
+ * 
+ * Additional permission under GNU GPL version 3 section 7:
+ * If you modify the ULTIMATE AbstractInterpretationV2 plug-in, or any covered work, by linking
+ * or combining it with Eclipse RCP (or a modified version of Eclipse RCP), 
+ * containing parts covered by the terms of the Eclipse Public License, the 
+ * licensors of the ULTIMATE AbstractInterpretationV2 plug-in grant you additional permission 
+ * to convey the resulting work.
+ */
+
+package de.uni_freiburg.informatik.ultimate.plugins.analysis.abstractinterpretationv2.domain.model;
+
+import java.util.Map;
+
+import de.uni_freiburg.informatik.ultimate.logic.Script;
+import de.uni_freiburg.informatik.ultimate.logic.Term;
+import de.uni_freiburg.informatik.ultimate.modelcheckerutils.boogie.Boogie2SMT;
+import de.uni_freiburg.informatik.ultimate.plugins.analysis.abstractinterpretationv2.algorithm.FixpointEngine;
+
+/**
+ * An abstract state is an abstraction of all program variables at a certain program location.
+ * 
+ * Note that {@link FixpointEngine} assumes that all operations on an instance of {@link IAbstractState} do not change
+ * this instance.
+ * 
+ * @author Daniel Dietsch (dietsch@informatik.uni-freiburg.de)
+ * @author Marius Greitschus (greitsch@informatik.uni-freiburg.de)
+ *
+ * @param <ACTION>
+ *            Any action type.
+ * @param <VARDECL>
+ *            Any variable declaration type.
+ */
+public interface IAbstractState<STATE extends IAbstractState<STATE, ACTION, VARDECL>, ACTION, VARDECL> {
+
+	/**
+	 * {@link FixpointEngine} will call this method to add a variable to the set of variables of an abstract state s.t.
+	 * they match the current scope.
+	 * 
+	 * All variable names are unique.
+	 * 
+	 * @param name
+	 *            The name of the variable that should be added.
+	 * @param variable
+	 *            An object that describes the type of the variable.
+	 * @return A new abstract state that is a {@link #copy()} of this instance except that it contains the freshly added
+	 *         variable.
+	 */
+	STATE addVariable(final String name, final VARDECL variable);
+
+	/**
+	 * {@link FixpointEngine} will call this method to remove a variable from the set of variables of an abstract state
+	 * s.t. they match the current scope.
+	 * 
+	 * All variable names should be unique.
+	 * 
+	 * A variable will only be removed if it was added before.
+	 * 
+	 * @param name
+	 *            The name of the variable that should be removed.
+	 * @param variable
+	 *            An object that describes the type of the variable. This should be equal to the object that was added
+	 *            previously.
+	 * @return A new abstract state that is a {@link #copy()} of this instance except that the removed variable is
+	 *         missing.
+	 */
+	STATE removeVariable(final String name, final VARDECL variable);
+
+	/**
+	 * Adds multiple variables at once (see {@link #addVariable(String, Object)} for details).
+	 * 
+	 * @param variables
+	 *            A {@link Map} describing all the variables that have to be added.
+	 * @return A new abstract state that is a {@link #copy()} of this instance except that it contains the freshly added
+	 *         variables.
+	 */
+	STATE addVariables(final Map<String, VARDECL> variables);
+
+	/**
+	 * Remove multiple variables at once (see {@link #removeVariable(String, Object)} for details).
+	 * 
+	 * @param variables
+	 *            A {@link Map} describing all the variables that have to be removed.
+	 * @return A new abstract state that is a {@link #copy()} of this instance except that all the variables defined by
+	 *         <code>variables</code> are missing.
+	 */
+	STATE removeVariables(final Map<String, VARDECL> variables);
+
+	/**
+	 * Returns the declaration type of the given variable.
+	 * 
+	 * @param name
+	 *            The variable to get the type of.
+	 * @return The variable declaration type of the variable.
+	 */
+	VARDECL getVariableType(final String name);
+
+	/**
+	 * Check if a given variable exists in the abstract state.
+	 * 
+	 * @param name
+	 *            The name of the variable.
+	 * @return true if the variable exists, false otherwise.
+	 */
+	boolean containsVariable(final String name);
+
+	/**
+	 * @return an unmodifiable {@link Map} containing all variables declared in this state.
+	 */
+	Map<String, VARDECL> getVariables();
+
+	/**
+	 * Create a new state that has all the variables and abstraction of this {@link IAbstractState} and of the
+	 * <code>dominator</code> (i.e., Var(return) = Var(this) &cup; Var(dominator)). If both states (this and dominator)
+	 * share variables, the abstraction of dominator should replace the abstraction of this state (e.g., if
+	 * Var(this)={x} and Var(dominator)={x}, then return dominator).
+	 * <p>
+	 * Each variable from Var(dominator) is<br>
+	 * <b>either</b> identical to a variable from Var(this), (i.e. they have the same name, the same {@link IBoogieVar},
+	 * and the same type)<br>
+	 * <b>or</b> has a unique name that is not used by any variable in Var(this).
+	 * 
+	 * @param dominator
+	 *            The dominator state that should be patched onto <code>this</code>.
+	 */
+	STATE patch(STATE dominator);
+
+	/**
+	 * An abstract state is empty when it does not contain any variable.
+	 * 
+	 * @return true if this abstract state is empty, false otherwise.
+	 */
+	boolean isEmpty();
+
+	/**
+	 * An abstract state is bottom when it represents the smallest element of the lattice. This should be equivalent to
+	 * a predicate stating false.
+	 * 
+	 * @return true if this abstract state is bottom, false otherwise.
+	 */
+	boolean isBottom();
+
+	/**
+	 * Check whether this instance is equal to <code>other</code> or not. Instances are equal if they have the same set
+	 * of variables and describe the same abstract state.
+	 * 
+	 * @param other
+	 *            The other instance.
+	 * @return true if both instances have the same set of variables and describe the same abstract state, false
+	 *         otherwise.
+	 */
+	boolean isEqualTo(final STATE other);
+
+	/**
+	 * Create an SMT constraint that represents this abstract state. If you do not want to implement this right away,
+	 * just return <code>script.term("true")</code>.
+	 * 
+	 * @param script
+	 *            The {@link Script} instance of the current RCFG.
+	 * @param bpl2smt
+	 *            The {@link Boogie2SMT} instance of the current RCFG.
+	 * @return A {@link Term} instance representing this abstract state. Must be false if isBottom is true.
+	 */
+	Term getTerm(final Script script, final Boogie2SMT bpl2smt);
+
+	/**
+	 * Is used for debug output.
+	 * 
+	 * @return A {@link String} representing this abstract state.
+	 */
+	String toLogString();
+}