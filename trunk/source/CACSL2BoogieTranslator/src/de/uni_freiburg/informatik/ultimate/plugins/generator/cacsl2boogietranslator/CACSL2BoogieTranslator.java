--- conflicted
+++ resolved
@@ -1,147 +1,142 @@
-/*
- * Copyright (C) 2013-2015 Daniel Dietsch (dietsch@informatik.uni-freiburg.de)
- * Copyright (C) 2012-2015 Markus Lindenmann (lindenmm@informatik.uni-freiburg.de)
- * Copyright (C) 2015 Oleksii Saukh (saukho@informatik.uni-freiburg.de)
- * Copyright (C) 2015 Stefan Wissert
- * Copyright (C) 2015 University of Freiburg
- *
- * This file is part of the ULTIMATE CACSL2BoogieTranslator plug-in.
- *
- * The ULTIMATE CACSL2BoogieTranslator plug-in is free software: you can redistribute it and/or modify
- * it under the terms of the GNU Lesser General Public License as published
- * by the Free Software Foundation, either version 3 of the License, or
- * (at your option) any later version.
- *
- * The ULTIMATE CACSL2BoogieTranslator plug-in is distributed in the hope that it will be useful,
- * but WITHOUT ANY WARRANTY; without even the implied warranty of
- * MERCHANTABILITY or FITNESS FOR A PARTICULAR PURPOSE.  See the
- * GNU Lesser General Public License for more details.
- *
- * You should have received a copy of the GNU Lesser General Public License
- * along with the ULTIMATE CACSL2BoogieTranslator plug-in. If not, see <http://www.gnu.org/licenses/>.
- *
- * Additional permission under GNU GPL version 3 section 7:
- * If you modify the ULTIMATE CACSL2BoogieTranslator plug-in, or any covered work, by linking
- * or combining it with Eclipse RCP (or a modified version of Eclipse RCP),
- * containing parts covered by the terms of the Eclipse Public License, the
- * licensors of the ULTIMATE CACSL2BoogieTranslator plug-in grant you additional permission
- * to convey the resulting work.
- */
-/**
- * Main class of Plug-In CACSL2BoogieTranslator
- */
-package de.uni_freiburg.informatik.ultimate.plugins.generator.cacsl2boogietranslator;
-
-import java.util.ArrayList;
-import java.util.Collections;
-import java.util.List;
-
-import de.uni_freiburg.informatik.ultimate.core.model.IGenerator;
-import de.uni_freiburg.informatik.ultimate.core.model.models.IElement;
-import de.uni_freiburg.informatik.ultimate.core.model.models.ModelType;
-import de.uni_freiburg.informatik.ultimate.core.model.observers.IObserver;
-import de.uni_freiburg.informatik.ultimate.core.model.preferences.IPreferenceInitializer;
-import de.uni_freiburg.informatik.ultimate.core.model.services.IToolchainStorage;
-import de.uni_freiburg.informatik.ultimate.core.model.services.IUltimateServiceProvider;
-import de.uni_freiburg.informatik.ultimate.model.acsl.ACSLNode;
-import de.uni_freiburg.informatik.ultimate.plugins.generator.cacsl2boogietranslator.preferences.CACSLPreferenceInitializer;
-
-/**
- * @author Markus Lindenmann
- * @author Oleksii Saukh
- * @author Stefan Wissert
- * @date 03.02.2012
- */
-public class CACSL2BoogieTranslator implements IGenerator {
-	private static final String s_PLUGIN_NAME = Activator.PLUGIN_NAME;
-	private static final String s_PLUGIN_ID = Activator.PLUGIN_ID;
-
-	private CACSL2BoogieTranslatorObserver mObserver;
-	private ACSLAnnotationContainerObserver mACSLContainerObserver;
-	private ModelType mInputDefinition;
-	private IUltimateServiceProvider mServices;
-	private IToolchainStorage mStorage;
-	private List<ACSLNode> mAdditionalAnnotations;
-
-	@Override
-	public String getPluginName() {
-		return s_PLUGIN_NAME;
-	}
-
-	@Override
-	public String getPluginID() {
-		return s_PLUGIN_ID;
-	}
-
-	@Override
-	public void init() {
-		mAdditionalAnnotations = new ArrayList<ACSLNode>();
-		mObserver = new CACSL2BoogieTranslatorObserver(mServices, mStorage);
-		mACSLContainerObserver = new ACSLAnnotationContainerObserver();
-	}
-
-	@Override
-	public ModelQuery getModelQuery() {
-		return ModelQuery.ALL;
-	}
-
-	@Override
-	public List<String> getDesiredToolID() {
-		return null;
-	}
-
-	@Override
-<<<<<<< HEAD
-	public void setInputDefinition(ModelType graphType) {
-		if (!(graphType.getCreator() == "de.uni_freiburg.informatik.ultimate.ltl2aut")){
-			mInputDefinition = graphType;
-		}
-		
-=======
-	public void setInputDefinition(final ModelType graphType) {
-		mInputDefinition = graphType;
->>>>>>> 4c2183b4
-	}
-
-	@Override
-	public List<IObserver> getObservers() {
-		return Collections.singletonList((IObserver) mObserver);
-	}
-
-	@Override
-	public ModelType getOutputDefinition() {
-		return new ModelType(Activator.PLUGIN_ID, mInputDefinition.getType(), mInputDefinition.getFileNames());
-	}
-
-	@Override
-	public IElement getModel() {
-		final IElement rtr = mObserver.getRoot();
-		return rtr;
-	}
-
-	@Override
-	public boolean isGuiRequired() {
-		return false;
-	}
-
-	@Override
-	public IPreferenceInitializer getPreferences() {
-		return new CACSLPreferenceInitializer();
-	}
-
-	@Override
-	public void setToolchainStorage(final IToolchainStorage storage) {
-		mStorage = storage;
-	}
-
-	@Override
-	public void setServices(final IUltimateServiceProvider services) {
-		mServices = services;
-	}
-
-	@Override
-	public void finish() {
-		// TODO Auto-generated method stub
-
-	}
-}
+/*
+ * Copyright (C) 2013-2015 Daniel Dietsch (dietsch@informatik.uni-freiburg.de)
+ * Copyright (C) 2012-2015 Markus Lindenmann (lindenmm@informatik.uni-freiburg.de)
+ * Copyright (C) 2015 Oleksii Saukh (saukho@informatik.uni-freiburg.de)
+ * Copyright (C) 2015 Stefan Wissert
+ * Copyright (C) 2015 University of Freiburg
+ * 
+ * This file is part of the ULTIMATE CACSL2BoogieTranslator plug-in.
+ * 
+ * The ULTIMATE CACSL2BoogieTranslator plug-in is free software: you can redistribute it and/or modify
+ * it under the terms of the GNU Lesser General Public License as published
+ * by the Free Software Foundation, either version 3 of the License, or
+ * (at your option) any later version.
+ * 
+ * The ULTIMATE CACSL2BoogieTranslator plug-in is distributed in the hope that it will be useful,
+ * but WITHOUT ANY WARRANTY; without even the implied warranty of
+ * MERCHANTABILITY or FITNESS FOR A PARTICULAR PURPOSE.  See the
+ * GNU Lesser General Public License for more details.
+ * 
+ * You should have received a copy of the GNU Lesser General Public License
+ * along with the ULTIMATE CACSL2BoogieTranslator plug-in. If not, see <http://www.gnu.org/licenses/>.
+ * 
+ * Additional permission under GNU GPL version 3 section 7:
+ * If you modify the ULTIMATE CACSL2BoogieTranslator plug-in, or any covered work, by linking
+ * or combining it with Eclipse RCP (or a modified version of Eclipse RCP), 
+ * containing parts covered by the terms of the Eclipse Public License, the 
+ * licensors of the ULTIMATE CACSL2BoogieTranslator plug-in grant you additional permission 
+ * to convey the resulting work.
+ */
+/**
+ * Main class of Plug-In CACSL2BoogieTranslator
+ */
+package de.uni_freiburg.informatik.ultimate.plugins.generator.cacsl2boogietranslator;
+
+import java.util.ArrayList;
+import java.util.Collections;
+import java.util.List;
+
+import de.uni_freiburg.informatik.ultimate.core.model.IGenerator;
+import de.uni_freiburg.informatik.ultimate.core.model.models.IElement;
+import de.uni_freiburg.informatik.ultimate.core.model.models.ModelType;
+import de.uni_freiburg.informatik.ultimate.core.model.observers.IObserver;
+import de.uni_freiburg.informatik.ultimate.core.model.preferences.IPreferenceInitializer;
+import de.uni_freiburg.informatik.ultimate.core.model.services.IToolchainStorage;
+import de.uni_freiburg.informatik.ultimate.core.model.services.IUltimateServiceProvider;
+import de.uni_freiburg.informatik.ultimate.model.acsl.ACSLNode;
+import de.uni_freiburg.informatik.ultimate.plugins.generator.cacsl2boogietranslator.preferences.CACSLPreferenceInitializer;
+
+/**
+ * @author Markus Lindenmann
+ * @author Oleksii Saukh
+ * @author Stefan Wissert
+ * @date 03.02.2012
+ */
+public class CACSL2BoogieTranslator implements IGenerator {
+	private static final String s_PLUGIN_NAME = Activator.PLUGIN_NAME;
+	private static final String s_PLUGIN_ID = Activator.PLUGIN_ID;
+
+	private CACSL2BoogieTranslatorObserver mObserver;
+	private ACSLAnnotationContainerObserver mACSLContainerObserver;
+	private ModelType mInputDefinition;
+	private IUltimateServiceProvider mServices;
+	private IToolchainStorage mStorage;
+	private List<ACSLNode> mAdditionalAnnotations;
+
+	@Override
+	public String getPluginName() {
+		return s_PLUGIN_NAME;
+	}
+
+	@Override
+	public String getPluginID() {
+		return s_PLUGIN_ID;
+	}
+
+	@Override
+	public void init() {
+		mAdditionalAnnotations = new ArrayList<ACSLNode>();
+		mObserver = new CACSL2BoogieTranslatorObserver(mServices, mStorage);
+		mACSLContainerObserver = new ACSLAnnotationContainerObserver();
+	}
+
+	@Override
+	public ModelQuery getModelQuery() {
+		return ModelQuery.ALL;
+	}
+
+	@Override
+	public List<String> getDesiredToolID() {
+		return null;
+	}
+
+	@Override
+	public void setInputDefinition(final ModelType graphType) {
+		if (!(graphType.getCreator() == "de.uni_freiburg.informatik.ultimate.ltl2aut")){
+			mInputDefinition = graphType;
+		}
+		
+	}
+
+	@Override
+	public List<IObserver> getObservers() {
+		return Collections.singletonList((IObserver) mObserver);
+	}
+
+	@Override
+	public ModelType getOutputDefinition() {
+		return new ModelType(Activator.PLUGIN_ID, mInputDefinition.getType(), mInputDefinition.getFileNames());
+	}
+
+	@Override
+	public IElement getModel() {
+		final IElement rtr = mObserver.getRoot();
+		return rtr;
+	}
+
+	@Override
+	public boolean isGuiRequired() {
+		return false;
+	}
+
+	@Override
+	public IPreferenceInitializer getPreferences() {
+		return new CACSLPreferenceInitializer();
+	}
+
+	@Override
+	public void setToolchainStorage(final IToolchainStorage storage) {
+		mStorage = storage;
+	}
+
+	@Override
+	public void setServices(final IUltimateServiceProvider services) {
+		mServices = services;
+	}
+
+	@Override
+	public void finish() {
+		// TODO Auto-generated method stub
+
+	}
+}